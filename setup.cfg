--- conflicted
+++ resolved
@@ -1,9 +1,5 @@
 [bumpversion]
-<<<<<<< HEAD
-current_version = 0.10.0
-=======
 current_version = 0.10.1
->>>>>>> 05a71585
 commit = True
 tag = True
 
