[bumpversion]
<<<<<<< HEAD
current_version = 0.20.0
=======
current_version = 0.19.1
>>>>>>> 1e3dbaf9
commit = True
tag = True

[bumpversion:file:setup.py]
search = version='{current_version}'
replace = version='{new_version}'

[bumpversion:file:signal_analog/__init__.py]
search = __version__ = '{current_version}'
replace = __version__ = '{new_version}'

[bdist_wheel]
universal = 1

[flake8]
exclude = tests, docs, signal_analog/flow.py

[aliases]
test = pytest
<|MERGE_RESOLUTION|>--- conflicted
+++ resolved
@@ -1,9 +1,5 @@
 [bumpversion]
-<<<<<<< HEAD
 current_version = 0.20.0
-=======
-current_version = 0.19.1
->>>>>>> 1e3dbaf9
 commit = True
 tag = True
 
@@ -22,4 +18,4 @@
 exclude = tests, docs, signal_analog/flow.py
 
 [aliases]
-test = pytest
+test = pytest