#!/usr/bin/env python
# -*- coding: utf-8 -*-

"""The setup script."""

from setuptools import setup, find_packages

with open('README.md') as readme_file:
    readme = readme_file.read()

with open('CHANGELOG.md') as history_file:
    history = history_file.read()

requirements = [
    # py2/3 compat dependencies
    'enum34',
    'six',
    # all other modules
    'requests',
    'click',
    'email_validator',
    'pyyaml',
    'markdown',
    'deprecation'
]

setup_requirements = [
    'bumpversion',
    'pytest-runner'
]

test_requirements = [
    'betamax',
    'betamax_serializers',
    'coverage',
    'hypothesis',
    'pytest',
    'pytest-html',
    'pytest-xdist',
    'requests-mock',
    'tox'
]

setup(
    name='signal_analog',
<<<<<<< HEAD
    version='2.5.1',
=======
    version='2.7.0',
>>>>>>> a384d81a
    description='A troposphere-like library for managing SignalFx'
                + 'Charts, Dashboards, and Detectors.',
    long_description=readme + '\n\n' + history,
    long_description_content_type="text/markdown",
    author="Fernando Freire",
    author_email='fernando.freire@nike.com',
    url='https://github.com/Nike-inc/signal_analog',
    packages=find_packages(include=['signal_analog']),
    include_package_data=True,
    install_requires=requirements,
    zip_safe=False,
    keywords='signal_analog signalfx dashboards charts detectors monitoring '
             + 'signalflow',
    license='BSD 3-Clause License',
    classifiers=[
        "Programming Language :: Python :: 2",
        'Development Status :: 5 - Production/Stable',
        'Environment :: Console',
        'Intended Audience :: Developers',
        'License :: OSI Approved :: BSD License',
        'Natural Language :: English',
        'Operating System :: OS Independent',
        'Programming Language :: Python :: 3',
        'Topic :: Software Development :: Libraries :: Python Modules',
        'Topic :: Software Development :: Libraries',
        'Topic :: Utilities'
    ],
    test_suite='tests',
    tests_require=test_requirements,
    setup_requires=setup_requirements,
)<|MERGE_RESOLUTION|>--- conflicted
+++ resolved
@@ -43,11 +43,7 @@
 
 setup(
     name='signal_analog',
-<<<<<<< HEAD
-    version='2.5.1',
-=======
     version='2.7.0',
->>>>>>> a384d81a
     description='A troposphere-like library for managing SignalFx'
                 + 'Charts, Dashboards, and Detectors.',
     long_description=readme + '\n\n' + history,
