#!/usr/bin/env python
# -*- coding: utf-8 -*-

"""The setup script."""

from setuptools import setup, find_packages

with open('README.md') as readme_file:
    readme = readme_file.read()

with open('CHANGELOG.md') as history_file:
    history = history_file.read()

requirements = [
    # py2/3 compat dependencies
    'six',
    'enum34',
    # all other modules
    'requests',
    'click'
]

setup_requirements = [
    'pytest-runner',
]

test_requirements = [
    'pytest',
    'hypothesis',
    'requests-mock'
]

setup(
    name='signal_analog',
<<<<<<< HEAD
    version='0.20.0',
=======
    version='0.19.1',
>>>>>>> 1e3dbaf9
    description="Troposphere-like library for building and composing SignalFx SignalFlow programs.",
    long_description=readme + '\n\n' + history,
    author="Fernando Freire",
    author_email='***REMOVED***',
    url='https://bitbucket.nike.com/projects/NIK/repos/signal_analog',
    packages=find_packages(include=['signal_analog']),
    include_package_data=True,
    install_requires=requirements,
    zip_safe=False,
    keywords='signal_analog',
    classifiers=[
        'Intended Audience :: Developers',
        'Natural Language :: English',
        "Programming Language :: Python :: 2",
        'Programming Language :: Python :: 2.6',
        'Programming Language :: Python :: 2.7',
        'Programming Language :: Python :: 3',
        'Programming Language :: Python :: 3.3',
        'Programming Language :: Python :: 3.4',
        'Programming Language :: Python :: 3.5',
        'Programming Language :: Python :: 3.6',
    ],
    test_suite='tests',
    tests_require=test_requirements,
    setup_requires=setup_requirements,
)<|MERGE_RESOLUTION|>--- conflicted
+++ resolved
@@ -32,11 +32,7 @@
 
 setup(
     name='signal_analog',
-<<<<<<< HEAD
     version='0.20.0',
-=======
-    version='0.19.1',
->>>>>>> 1e3dbaf9
     description="Troposphere-like library for building and composing SignalFx SignalFlow programs.",
     long_description=readme + '\n\n' + history,
     author="Fernando Freire",
