#!/usr/bin/env python
# -*- coding: utf-8 -*-

"""The setup script."""

from setuptools import setup, find_packages

with open('README.md') as readme_file:
    readme = readme_file.read()

with open('CHANGELOG.md') as history_file:
    history = history_file.read()

requirements = [
    # py2/3 compat dependencies
    'six',
    'enum34',
    # all other modules
    'requests'
]

setup_requirements = [
    'pytest-runner',
]

test_requirements = [
    'pytest',
    'hypothesis',
    'requests-mock'
]

setup(
    name='signal_analog',
<<<<<<< HEAD
    version='version='0.13.0'',
=======
    version='0.13.0',
>>>>>>> 5a2a0b72
    description="Troposphere-like library for building and composing SignalFx SignalFlow programs.",
    long_description=readme + '\n\n' + history,
    author="Fernando Freire",
    author_email='***REMOVED***',
    url='https://bitbucket.nike.com/projects/NIK/repos/signal_analog',
    packages=find_packages(include=['signal_analog']),
    include_package_data=True,
    install_requires=requirements,
    zip_safe=False,
    keywords='signal_analog',
    classifiers=[
        'Intended Audience :: Developers',
        'Natural Language :: English',
        "Programming Language :: Python :: 2",
        'Programming Language :: Python :: 2.6',
        'Programming Language :: Python :: 2.7',
        'Programming Language :: Python :: 3',
        'Programming Language :: Python :: 3.3',
        'Programming Language :: Python :: 3.4',
        'Programming Language :: Python :: 3.5',
        'Programming Language :: Python :: 3.6',
    ],
    test_suite='tests',
    tests_require=test_requirements,
    setup_requires=setup_requirements,
)<|MERGE_RESOLUTION|>--- conflicted
+++ resolved
@@ -31,11 +31,7 @@
 
 setup(
     name='signal_analog',
-<<<<<<< HEAD
-    version='version='0.13.0'',
-=======
-    version='0.13.0',
->>>>>>> 5a2a0b72
+    version='version='0.13.0'
     description="Troposphere-like library for building and composing SignalFx SignalFlow programs.",
     long_description=readme + '\n\n' + history,
     author="Fernando Freire",
