--- conflicted
+++ resolved
@@ -12,8 +12,5 @@
 pytest-runner
 pytest-html
 six
-<<<<<<< HEAD
 requests
-=======
-hypothesis
->>>>>>> ceab364e
+hypothesis