--index-url ***REMOVED***
--trusted-host ***REMOVED***
pip
bumpversion
wheel
watchdog
flake8
tox
coverage
Sphinx
pytest
pytest-runner
pytest-html
six
<<<<<<< HEAD
requests
=======
hypothesis
>>>>>>> a6fb0064
<|MERGE_RESOLUTION|>--- conflicted
+++ resolved
@@ -12,8 +12,5 @@
 pytest-runner
 pytest-html
 six
-<<<<<<< HEAD
 requests
-=======
-hypothesis
->>>>>>> a6fb0064
+hypothesis