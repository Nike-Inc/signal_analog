--- conflicted
+++ resolved
@@ -12,8 +12,5 @@
 pytest-runner
 pytest-html
 six
-<<<<<<< HEAD
 requests
-=======
-hypothesis
->>>>>>> aa7f5945
+hypothesis