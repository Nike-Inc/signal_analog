# History

<<<<<<< HEAD
## 0.20.0 (2018-01-31)

  * Dashboards have learned how to update their child resources (e.g. if you
    add a chart in your config, the change will be reflected when you next run
    your configuration against SignalFx)
  * The CLI builder has learned how to pass dry-run options to its configured resources
  * Minor bugfixes for the `signal_analog.flow` module
=======
## 0.19.1 (2018-01-26)

  *Added click to setup.py
>>>>>>> 90712f6a

## 0.19.0 (2018-01-19)

  * Added CLI builder to create and update dashboard resources

## 0.18.0 (2018-01-11)

  * Dashboard resources have learned to interactively prompt the user if the user wants to
   create a new dashboard if there is a pre-existing match (this behavior is disabled
      by default).
  * Added "Update Dashboard" functionality where a user can update the properties of a dashboard(only name and description for now)

## 0.17.0 (2018-01-11)
  * Added Heatmap Chart style
     * Added by Jeremy Hicks

## 0.16.0 (2018-01-10)
  * Added the ability to sort a list chart by value ascending/descending
      * Added by Jeremy Hicks

## 0.15.0 (2018-01-08)

  * Added "Scale" to ColorBy class for coloring thresholds in SingleValueChart
      * Added by Jeremy Hicks

## 0.14.0 (2018-01-04)

  * Added List Chart style
      * Added by Jeremy Hicks

## 0.13.0 (2018-01-04)

  * Dashboard resources have learned how to force create themselves in the
  SignalFx API regardless of a pre-existing match (this behavior is disabled
  by default).

## 0.12.0 (2017-12-21)

  * Dashboard resources have learned how to check for themselves in the
  SignalFx API, and will no longer create themselves if an exact match is found

## 0.3.0 (2017-09-25)

  * Adds support for base Resource object. Will be used for Chart/Dashboard
  abstractions in future versions.
  * Adds support for base Chart and TimeSeriesChart objects. Note that some
  TimeSeriesChart builder options have not yet been implemented (and marked
  clearly with NotImplementedErrors)

## 0.2.0 (2017-09-18)

  * Adds support for function combinators like `and`, `or`, and `not`

## 0.1.1 (2017-09-14)

  * Add README documentation

## 0.1.0 (2017-09-14)

  * Initial release<|MERGE_RESOLUTION|>--- conflicted
+++ resolved
@@ -1,6 +1,5 @@
 # History
 
-<<<<<<< HEAD
 ## 0.20.0 (2018-01-31)
 
   * Dashboards have learned how to update their child resources (e.g. if you
@@ -8,11 +7,10 @@
     your configuration against SignalFx)
   * The CLI builder has learned how to pass dry-run options to its configured resources
   * Minor bugfixes for the `signal_analog.flow` module
-=======
+
 ## 0.19.1 (2018-01-26)
 
-  *Added click to setup.py
->>>>>>> 90712f6a
+  * Added click to setup.py
 
 ## 0.19.0 (2018-01-19)
 
