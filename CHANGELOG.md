--- conflicted
+++ resolved
@@ -1,16 +1,13 @@
-# History
-
-<<<<<<< HEAD
-## 2.5.1 (2019-03-22)
-
-  * Fixing applyIfExists option for Dashboard variables.
-=======
-## 2.7.0 (2019-03-26)
-
+ ## 2.7.0 (2019-03-26)
+
+### Updated
   * Removed dashboard numbering for two reasons:
     1. There was a bug in the logic that caused dashboards to be deleted and recreated on update.
     1. The functionality is no longer needed as SignalFx automatically maintains the order that dashboards were provided and allows easy reordering in the UI.
->>>>>>> a384d81a
+
+### Fixed
+
+* Fixing applyIfExists option for Dashboard variables.
 
 ## 2.5.0 (2019-03-20)
 
