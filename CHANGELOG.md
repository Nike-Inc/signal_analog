# History

<<<<<<< HEAD
## 0.19.1 (2018-01-26)

  *Added click to setup.py
=======
## 0.20.0 (2018-01-31)

  * Dashboards have learned how to update their child resources (e.g. if you
    add a chart in your config, the change will be reflected when you next run
    your configuration against SignalFx)
  * The CLI builder has learned how to pass dry-run options to its configured resources
  * Minor bugfixes for the `signal_analog.flow` module

## 0.19.1 (2018-01-26)

  * Added click to setup.py
>>>>>>> 25d64834

## 0.19.0 (2018-01-19)

  * Added CLI builder to create and update dashboard resources

## 0.18.0 (2018-01-11)

  * Dashboard resources have learned to interactively prompt the user if the user wants to
   create a new dashboard if there is a pre-existing match (this behavior is disabled
      by default).
  * Added "Update Dashboard" functionality where a user can update the properties of a dashboard(only name and description for now)

## 0.17.0 (2018-01-11)
  * Added Heatmap Chart style
     * Added by Jeremy Hicks

## 0.16.0 (2018-01-10)
  * Added the ability to sort a list chart by value ascending/descending
      * Added by Jeremy Hicks

## 0.15.0 (2018-01-08)

  * Added "Scale" to ColorBy class for coloring thresholds in SingleValueChart
      * Added by Jeremy Hicks

## 0.14.0 (2018-01-04)

  * Added List Chart style
      * Added by Jeremy Hicks

## 0.13.0 (2018-01-04)

  * Dashboard resources have learned how to force create themselves in the
  SignalFx API regardless of a pre-existing match (this behavior is disabled
  by default).

## 0.12.0 (2017-12-21)

  * Dashboard resources have learned how to check for themselves in the
  SignalFx API, and will no longer create themselves if an exact match is found

## 0.3.0 (2017-09-25)

  * Adds support for base Resource object. Will be used for Chart/Dashboard
  abstractions in future versions.
  * Adds support for base Chart and TimeSeriesChart objects. Note that some
  TimeSeriesChart builder options have not yet been implemented (and marked
  clearly with NotImplementedErrors)

## 0.2.0 (2017-09-18)

  * Adds support for function combinators like `and`, `or`, and `not`

## 0.1.1 (2017-09-14)

  * Add README documentation

## 0.1.0 (2017-09-14)

  * Initial release<|MERGE_RESOLUTION|>--- conflicted
+++ resolved
@@ -1,10 +1,5 @@
 # History
 
-<<<<<<< HEAD
-## 0.19.1 (2018-01-26)
-
-  *Added click to setup.py
-=======
 ## 0.20.0 (2018-01-31)
 
   * Dashboards have learned how to update their child resources (e.g. if you
@@ -16,7 +11,6 @@
 ## 0.19.1 (2018-01-26)
 
   * Added click to setup.py
->>>>>>> 25d64834
 
 ## 0.19.0 (2018-01-19)
 
