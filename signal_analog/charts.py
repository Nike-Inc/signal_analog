"""Chart objects representable in the SignalFX API."""

from copy import deepcopy
from enum import Enum
from six import string_types

import signal_analog.util as util
from signal_analog.errors import ResourceMatchNotFoundError, \
    ResourceHasMultipleExactMatchesError, ResourceAlreadyExistsError
from signal_analog.resources import Resource
from signal_analog.flow import Program


class Chart(Resource):
    """Base representation of a chart in SignalFx."""

    def __init__(self, session=None):
        super(Chart, self).__init__(endpoint='/chart', session=session)
        self.options = {}

    def __str__(self):
        s = "{0}(options={1})"
        return s.format(self.__class__.__name__, self.options)

    def with_id(self, id):
        """The unique identifier for this chart.

        Arguments:
            id: String identifying chart

        Useful when updating/deleting charts.
        """
        util.assert_valid(id)
        self.options.update({'id': id})
        return self

    def with_program(self, program):
        """The SignalFlow program to execute for this chart.

        Arguments:
            program: Valid json defining a program

        For more information SignalFlow consult the `signal_analog.flow`
        module or the upstream SignalFlow documentation here:

        https://developers.signalfx.com/docs/signalflow-overview
        """
        util.assert_valid(program)
        # Chart's don't require you to use a Program object, so make a best
        # effort to validate if we can.
        if isinstance(program, Program):
            program.validate()

        self.options.update({'programText': program})
        return self

    def to_dict(self):
        """Creates a dict of entire chart.

        """
        curr_chart_opts = deepcopy(self.options.get('options', {}))
        curr_chart_opts.update(self.chart_options)

        chart_opts_copy = deepcopy(self.options)
        chart_opts_copy.update({
            'options': curr_chart_opts
        })

        chart_opts_copy.update({
            'programText': str(chart_opts_copy['programText'])
        })

        return chart_opts_copy

    def create(self, dry_run=False):
        """Create a chart in the SignalFx API.

        Arguments:
            dry_run: Boolean to determine if this invocation will be a dry run

        See: https://developers.signalfx.com/v2/reference#create-chart
        """
        self.options = self.to_dict()
        return super(Chart, self).create(dry_run=dry_run)

    def update(self, name=None, description=None, resource_id=None, dry_run=False):
        """Update a chart in the SignalFx API.

        Arguments:
            name: String defining chart name
            description: String defining chart description
            resource_id: String defining the chart resource id in signalfx
            dry_run: Boolean to determine if this invocation will be a dry run

        WARNING: Users are strongly discouraged from updating charts outside
        of a Dashboard. Due to the nature of how charts are created in the
        SignalFx API it is much more difficult to determine which is the right
        chart to update. Updating charts via dashboards is the better way to go.

        See: https://developers.signalfx.com/v2/reference#update-chart
        """

        updated_opts = dict(self.options)
        if name:
            updated_opts.update({'name': name})
        if description:
            updated_opts.update({'description': description})

        if dry_run:
            return updated_opts

        query_result = self.__find_existing_resources__()

        try:
            self.__find_existing_match__(query_result)

        except ResourceAlreadyExistsError:
            self.options = self.to_dict()
            return super(Chart, self).update(name=name, description=description, resource_id=resource_id)

        except ResourceHasMultipleExactMatchesError as e:
            if 'id' in self.options:
                self.options = self.to_dict()
                return super(Chart, self).update(name=name, description=description, resource_id=self.options['id'])
            else:
                raise e

        except ResourceMatchNotFoundError:
            return self.create(dry_run=dry_run)


class UnitPrefix(Enum):
    """Enum for unit prefix types in TimeSeriesCharts."""
    metric = "Metric"
    binary = "Binary"


class ColorBy(Enum):
    """Enum for types of coloring options in TimeSeriesCharts."""
    dimension = "Dimension"
    metric = "Metric"
    scale = "Scale"


class SortBy(Enum):
    """Enum for sorting by values in ListCharts."""
    value_desc = "-value"
    value_asc = "+value"


class PlotType(Enum):
    """The default plot display style for the visualization."""
    line_chart = "LineChart"
    area_chart = "AreaChart"
    column_chart = "ColumnChart"
    histogram = "Histogram"


class PaletteColor(Enum):
    """All available colors for use in charts.

    Semantic names for colors mostly pulled from:
        http://www.htmlcsscolor.com/
    """
    gray = 0
    navy_blue = 1
    sky_blue = 2
    shakespeare = 3
    rust = 4
    tangerine = 5
    sunflower = 6
    mulberry = 7
    hot_pink = 8
    rose = 9
    slate_blue = 10
    violet = 11
    plum = 12
    green = 13
    light_green = 14
    mountain_green = 15


class ChartOption(object):
    """Base option class for chart options that require validation."""

    def __init__(self):
        self.opts = {}

    def to_dict(self):
        """Return a dict of ChartOptions
        """
        return self.opts


class AxisOption(ChartOption):
    """Encapsulation for options on chart axes."""

    def __init__(self, min, max, label, high_watermark, low_watermark):
        """Initialize this class with valid values, raises ValueError
           if any values are missing.

        Arguments:
            min: the minimum value for the axis
            max: the maximum value for the axis
            label: label of the axis
            high_watermark: a line ot draw as a high watermark
            low_watermark: a line to draw as a low watermark
        """
        for arg in [min, max, label, high_watermark, low_watermark]:
            if arg is None:
                raise ValueError("{0} cannot be empty".format(arg))

        if max < min:
            msg = "min cannot be less than max in axis with label {0}"
            raise ValueError(msg.format(label))

        self.opts = {
            'min': min,
            'max': max,
            'label': label,
            'lowWatermark': low_watermark,
            'highWatermark': high_watermark
        }


class SignalFxFieldOption(Enum):
    """Common SignalFx field options intended to be combined with FieldOption.

    When using these values via the API it's non-obvious how you would filter
    them out of your charts. Using 'Plot Name' in your FieldOption would not
    hide 'Plot Name' in the UI, you would use 'sf_originatingMetric' instead.
    This enum is intended to make the behavior of the UI consistent with the
    UI.

    Values:
        metric: the 'sf_metric' field option.
        plot_name: the 'Plot Name' field option.
    """
    metric = 'sf_metric'
    plot_name = 'sf_originatingMetric'


class FieldOption(ChartOption):
    """Field options used to display columns in a chart's table."""

    def __init__(self, property, enabled=True):
        """Initialize a field option, raise ValueError if property is not
           defined.

        Arguments:
            property: property that may be part of a MTS in the visualization
            enabled: whether the property should be displayed in the legend
        """
        if not property:
            raise ValueError('Field option cannot be blank')

        if isinstance(property, SignalFxFieldOption):
            # <insert home buying joke here>
            value = property.value
        elif isinstance(property, string_types):
            value = property
        else:
            msg = 'FieldOption property should be a string or' +\
                  'SignalFxFieldOption, got "{0}" instead.'
            raise ValueError(msg.format(property))

        self.opts = {'property': value, 'enabled': enabled}


class PublishLabelOptions(ChartOption):
    """Options for displaying published timeseries data."""

    def __init__(self, label, y_axis=None, palette_index=None, plot_type=None,
                 display_name=None, value_prefix=None, value_suffix=None,
                 value_unit=None):
        """Initializes and validates publish label options.

        Arguments:
<<<<<<< HEAD
            label: label used in the publish statement that displays the plot
=======
            label: label used in the publish statement that displayes the plot.
>>>>>>> e3a931c4
            y_axis: the y-axis associated with values for this plot.
                    Must be 0 (left) or 1 (right).
            palette_index: the indexed palette color to use for all plot lines
            plot_type: the visualization style to use
            display_name: an alternate name to show in the legend
            value_prefix: Indicates a string to prepend to the values displayed
                          when you are viewing a single value or list chart,
                          the data table for a chart, and the tooltip when
                          hovering over a point on a chart.
            value_suffix: Indicates a string to append to the values displayed
                          when you are viewing a single value or list chart,
                          the data table for a chart, and the tooltip when
                          hovering over a point on a chart.
            value_unit: Indicates display units for the values in the chart.
                        The plot values will be presented in a readable way
                        based on the assumption that the raw values are
                        denominated in the selected unit.
        """

        util.assert_valid(label)
        self.opts = {
            'label': label
        }

        if y_axis and y_axis not in [0, 1]:
            msg = "YAxis for chart must be 0 (Left) or 1 (Right); " +\
                    "'{0}' provided."
            raise ValueError(msg.format(y_axis))
        else:
            self.opts.update({'yAxis': y_axis})

        # A little ditty to translate optional simple parameters into a map
        # of camelCased keys to values
        for elem in ['display_name', 'value_prefix', 'value_suffix',
                     'value_unit']:
            for key, value in locals().items():
                if key is elem and value:
                    self.opts.update({util.snake_to_camel(key): value})

        if palette_index:
            util.in_given_enum(palette_index, PaletteColor)
            self.opts.update({'paletteIndex': palette_index.value})

        if plot_type:
            util.in_given_enum(plot_type, PlotType)
            self.opts.update({'plotType': plot_type.value})


class DisplayOptionsMixin(object):
    """A mixin for chart types that share display option builders.

    The assumption is made that all classes using this mixin have
    a member dict called 'chart_options'.
    """

    def with_color_by(self, color_by):
        """Determine how timeseries are colored in this chart.

        Arguments:
            color_by: String that defines how to color a chart (dimension, metric, scale)
        """
        util.assert_valid(color_by)
        util.in_given_enum(color_by, ColorBy)
        self.chart_options.update({'colorBy': color_by.value})
        return self

    def with_sort_by(self, sort_by):
        """Determine how values are sorted.

        Arguments:
            sort_by: String that defines how we sort values (-value, +value)
        """
        util.assert_valid(sort_by)
        util.in_given_enum(sort_by, SortBy)
        self.chart_options.update({'sortBy': sort_by.value})
        return self

    def with_unit_prefix(self, prefix):
        """Add a unit prefix to this chart.

        Arguments:
            prefix: String defining unit prefix (metric, binary)
        """
        util.assert_valid(prefix)
        util.in_given_enum(prefix, UnitPrefix)
        self.chart_options.update({'unitPrefix': prefix.value})
        return self

    def with_program_options(
            self, min_resolution, max_delay, disable_sampling=False):
        """How should the program underlying the visualization be run.

        Arguments:
            min_resolution: min resolution to use for computing program
            max_delay: How long to wait for late datapoints, in ms.
            disable_sampling: samples a subset of output MTS unless enabled.
                              Improves chart performance for heavier MTS.

        Consult this page for more information on min resolution:
            https://docs.signalfx.com/en/latest/reference/analytics-docs/how-choose-data-resolution.html

        Consult this page for more information on late datapoints:
            https://docs.signalfx.com/en/latest/charts/chart-options-tab.html#max-delay

        Returns:
            This TimeSeriesChart with program options.
        """

        util.assert_valid(min_resolution)
        util.assert_valid(max_delay)
        program_opts = {
            'minimumResolution': min_resolution,
            'maxDelay': max_delay,
            'disableSampling': disable_sampling
        }
        self.chart_options.update({'programOptions': program_opts})
        return self

    def with_publish_label_options(self, *publish_opts):
        """Plot-level customization, associated with a publish statement.

        Arguments:
            *publish_opts: Non-keyworded List containing published label options
        """
        util.assert_valid(publish_opts)
        opt = list(map(lambda o: o.to_dict(), publish_opts))
        self.chart_options.update({'publishLabelOptions': opt})
        return self


class LegendOptionsMixin(object):
    """A mixin for chart types that share legend options setting.

    The assumption is made that all classes using this mixin have
    a member dict called 'chart_options'.
    """

    def with_legend_options(self, field_opts):
        """Options for the behavior of this chart's legend."""
        util.assert_valid(field_opts)
        opts = {'fields': list(map(lambda x: x.to_dict(), field_opts))}
        self.chart_options.update({'legendOptions': opts})
        return self


class TimeSeriesChart(Chart, DisplayOptionsMixin, LegendOptionsMixin):
    """A time series chart."""

    def __init__(self, session=None):
        super(TimeSeriesChart, self).__init__(session=session)
        self.chart_options = {'type': 'TimeSeriesChart'}

    def with_time_config_relative(self, range):
        """Options to set the relative view window into the given chart.

        Arguments:
            range: Int absolute millisecond offset from now to visualize.

        Returns:
            This TimeSeriesChart with absolute time config
        """
        util.assert_valid(range)
        opts = {'type': 'relative', 'range': range}
        self.chart_options.update({'time': opts})
        return self

    def with_time_config_absolute(self, start, end):
        """Options to set the absolute view window into the given chart.

        Arguments:
            start: Milliseconds since epoch to start the visualization.
            end: Milliseconds since epoch to end the visualization.

        Returns:
            This TimeSeriesChart with a relative time config.
        """
        util.assert_valid(start)
        util.assert_valid(end)
        opts = {'type': 'absolute', 'start': start, 'end': end}
        self.chart_options.update({'time': opts})
        return self

    def with_axes(self, axes):
        """Options for labeling axes on TimeSeries charts.

        Arguments:
            axes: List of objects to configure axis identifiers

        Y axis configuration for the left and right side of a chart.
        The first element of the array corresponds to the left side of the chart
        and the second element of the array corresponds to the right side of the array.
        Don't leave your axes laying about or this guy might show up:
        https://youtu.be/Ln71u1nu6L4
        """
        util.assert_valid(axes)
        self.chart_options.update({
            'axes': list(map(lambda x: x.to_dict(), axes))
        })
        return self

<<<<<<< HEAD
    def with_legend_options(self, field_opts):
        """Options for the behavior of this chart's legend.

            Arguments:
                field_opts: List of objects defining entries in a chart's legend
        """
        util.assert_valid(field_opts)
        opts = {'fields': list(map(lambda x: x.to_dict(), field_opts))}
        self.chart_options.update({'legendOptions': opts})
        return self

=======
>>>>>>> e3a931c4
    def show_event_lines(self, boolean):
        """Whether vertical highlight lines should be drawn in the
           visualizations at times when events occurred.

           Arguments:
                boolean: Boolean defining if event lines will be shown on the chart
        """
        self.chart_options.update({'showEventLines': str(boolean).lower()})
        return self

    def __has_opt(self, opt_name):
        """Identify if the given option exists in this TimeSeriesChart.

            Arguments:
                opt_name: object defining a chart option to check for
        """
        return self.chart_options.get(opt_name, None) is not None

    def __with_chart_options(self, clazz, show_data_markers=False):
        """Internal helper validating line/area plot options.

        Arguments:
            clazz: the type of plot to set options for
            show_data_markers: whether or not to show data markers in the chart

        Returns:
            This TimeSeriesChart with line/area plot options set.

        Raises:
            ValueError: a line/area option was set on the wrong plot type
        """
        plot_type = self.chart_options.get('defaultPlotType', '')
        if plot_type.lower() not in clazz.lower():
            msg = "Attempted to define '{0}' but chart is of type '{1}'"
            raise ValueError(msg.format(clazz, plot_type))

        opts = {'showDataMarkers': show_data_markers}
        self.chart_options.update({clazz: opts})
        return self

    def with_line_chart_options(self, show_data_markers=False):
        """Modify options on line plot types.

            Arguments:
                show_data_markers: Boolean to turn data markers on and off in line charts
        """
        return self.__with_chart_options('lineChartOptions', show_data_markers)

    def with_area_chart_options(self, show_data_markers=False):
        """Modify options on line plot types.

            Arguments:
                show_data_markers: Boolean to turn data markers on and off in area charts
        """
        return self.__with_chart_options('areaChartOptions', show_data_markers)

    def stack_chart(self, boolean):
<<<<<<< HEAD
        """Should area/bar charts in the visualization be stacked.

            Arguments:
                boolean: Boolean to turn on/off chart stacking
        """
        self.chart_options.update({'stacked': str(boolean).lower()})
=======
        """Should area/bar charts in the visualization be stacked."""
        self.chart_options.update({'stacked': boolean})
>>>>>>> e3a931c4
        return self

    def with_default_plot_type(self, plot_type):
        """The default plot display style for the visualization.

            Arguments:
                plot_type: Enumerated string to define default plot type in TimeSeriesChart
        """
        util.assert_valid(plot_type)
        util.in_given_enum(plot_type, PlotType)
        self.chart_options.update({'defaultPlotType': plot_type.value})
        return self

    def with_axis_precision(self, num):
        """Force a specific number of significant digits in the y-axis.

            Arguments:
                num: Int
        """
        util.assert_valid(num)
        self.chart_options.update({'axisPrecision': num})
        return self

    def with_chart_legend_options(self, dimension, show_legend=False):
        """Show the on-chart legend using the given dimension.

            Arguments:
                dimension: Object defining dimension to show on legend
                show_legend: Boolean to turn legend on/off
        """
        util.assert_valid(dimension)
        opts = {
            'showLegend': show_legend,
            'dimensionInLegend': dimension
        }
        self.chart_options.update({'onChartLegendOptions': opts})
        return self

    def with_include_zero(self, include_zero=False):
        self.chart_options.update({'includeZero': include_zero})
        return self


class SingleValueChart(Chart, DisplayOptionsMixin):

    def __init__(self, session=None):
        super(SingleValueChart, self).__init__(session=session)
        self.chart_options = {'type': 'SingleValue'}

    def with_refresh_interval(self, interval):
        """How often (in milliseconds) to refresh the values of the list.

            Arguments:
                interval: Int
        """
        util.assert_valid(interval)
        self.chart_options.update({'refreshInterval': interval})
        return self

    def with_maximum_precision(self, precision):
        """The maximum precision to for values displayed in the list.

            Arguments:
                precision: Int

            Indicates the number of significant digits included for values plotted on a chart but only applies to
            fractional portions of the number.
            For example, if the values of the represented data typically fluctuates between 0.001 and 0.01,
            significant information will be lost unless the precision is set to at least 4.
        """
        util.assert_valid(precision)
        self.chart_options.update({'maximumPrecision': precision})
        return self

    def with_timestamp_hidden(self, hidden=False):
        """Whether to hide the timestamp in the chart.

            Arguments:
                hidden: Boolean
        """
        self.chart_options.update({'timestampHidden': hidden})
        return self

    def with_sparkline_hidden(self, hidden=True):
        """Whether to show a trend line below the current value.

            Arguments:
                hidden: Boolean
        """
        self.chart_options.update({'showSparkLine': hidden})
        return self

    def with_colorscale(self, thresholds, inverted=False):
        """Values for each color in the range.

        Arguments:
            thresholds: The thresholds to set for the color range being used.
            inverted: Boolean If false, values are red if they are above
                      the highest specified value. If true, values are red if
                      they are below the lowest specified value.
        """
        util.assert_valid(thresholds)
        thresholds.sort(reverse=True)
        opts = {'thresholds': thresholds, 'inverted': inverted}
        self.chart_options.update({'colorScale': opts})
        return self


class ListChart(Chart, DisplayOptionsMixin, LegendOptionsMixin):

    def __init__(self, session=None):
        super(ListChart, self).__init__(session=session)
        self.chart_options = {'type': 'List'}

    def with_refresh_interval(self, interval):
        """How often (in milliseconds) to refresh the values of the list.

            Arguments:
                interval: Int
        """
        util.assert_valid(interval)
        self.chart_options.update({'refreshInterval': interval})
        return self

    def with_maximum_precision(self, precision):
        """The maximum precision to for values displayed in the list.

            Arguments:
                precision: Int
        """
        util.assert_valid(precision)
        self.chart_options.update({'maximumPrecision': precision})
        return self


class HeatmapChart(Chart, DisplayOptionsMixin):

    def __init__(self, session=None):
        super(HeatmapChart, self).__init__(session=session)
        self.chart_options = {'type': 'Heatmap'}

    def with_colorscale(self, thresholds):
        """Values for each color in the range.

        Arguments:
            thresholds: The thresholds to set for the color range being used.
        """
        util.assert_valid(thresholds)
        thresholds.sort(reverse=True)
        opts = {'thresholds': thresholds}
        self.chart_options.update({'colorScale': opts})
        return self


class TextChart(Chart, DisplayOptionsMixin):

    def __init__(self, session=None):
        super(TextChart, self).__init__(session=session)
        self.chart_options = {'type': 'Text'}

    def with_markdown(self, markdown):
        """The markdown text that needs to be displayed"""
        util.check_markdown(markdown, error_message='"text" cannot be empty. ')
        self.chart_options.update({'markdown': markdown})
        return self<|MERGE_RESOLUTION|>--- conflicted
+++ resolved
@@ -276,11 +276,7 @@
         """Initializes and validates publish label options.
 
         Arguments:
-<<<<<<< HEAD
             label: label used in the publish statement that displays the plot
-=======
-            label: label used in the publish statement that displayes the plot.
->>>>>>> e3a931c4
             y_axis: the y-axis associated with values for this plot.
                     Must be 0 (left) or 1 (right).
             palette_index: the indexed palette color to use for all plot lines
@@ -481,20 +477,6 @@
         })
         return self
 
-<<<<<<< HEAD
-    def with_legend_options(self, field_opts):
-        """Options for the behavior of this chart's legend.
-
-            Arguments:
-                field_opts: List of objects defining entries in a chart's legend
-        """
-        util.assert_valid(field_opts)
-        opts = {'fields': list(map(lambda x: x.to_dict(), field_opts))}
-        self.chart_options.update({'legendOptions': opts})
-        return self
-
-=======
->>>>>>> e3a931c4
     def show_event_lines(self, boolean):
         """Whether vertical highlight lines should be drawn in the
            visualizations at times when events occurred.
@@ -552,17 +534,12 @@
         return self.__with_chart_options('areaChartOptions', show_data_markers)
 
     def stack_chart(self, boolean):
-<<<<<<< HEAD
         """Should area/bar charts in the visualization be stacked.
 
             Arguments:
                 boolean: Boolean to turn on/off chart stacking
         """
-        self.chart_options.update({'stacked': str(boolean).lower()})
-=======
-        """Should area/bar charts in the visualization be stacked."""
         self.chart_options.update({'stacked': boolean})
->>>>>>> e3a931c4
         return self
 
     def with_default_plot_type(self, plot_type):
