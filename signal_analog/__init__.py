# -*- coding: utf-8 -*-

"""Top-level package for Signal Analog."""

__author__ = """Fernando Freire"""
__email__ = '***REMOVED***'
<<<<<<< HEAD
__version__ = '0.10.1'
=======
__version__ = '0.10.4'
>>>>>>> 95adde8b
<|MERGE_RESOLUTION|>--- conflicted
+++ resolved
@@ -4,8 +4,4 @@
 
 __author__ = """Fernando Freire"""
 __email__ = '***REMOVED***'
-<<<<<<< HEAD
-__version__ = '0.10.1'
-=======
-__version__ = '0.10.4'
->>>>>>> 95adde8b
+__version__ = '0.10.4'