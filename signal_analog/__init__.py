# -*- coding: utf-8 -*-

"""Top-level package for Signal Analog."""

__author__ = """Fernando Freire"""
__email__ = '***REMOVED***'
<<<<<<< HEAD
__version__ = '0.10.0'
=======
__version__ = '0.10.1'
>>>>>>> 782df774
<|MERGE_RESOLUTION|>--- conflicted
+++ resolved
@@ -4,8 +4,4 @@
 
 __author__ = """Fernando Freire"""
 __email__ = '***REMOVED***'
-<<<<<<< HEAD
-__version__ = '0.10.0'
-=======
-__version__ = '0.10.1'
->>>>>>> 782df774
+__version__ = '0.10.1'