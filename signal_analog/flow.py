# -*- coding: utf-8 -*-

"""This module provides bindings for the SignalFx SignalFlow DSL."""

from numbers import Number

from six import string_types

import signal_analog.util as util
from signal_analog.combinators import NAryCombinator
from signal_analog.errors import ProgramDoesNotPublishTimeseriesError

# Py 2/3 compatibility hack to force `filter` to always return an iterator
try:
    from itertools import ifilter
    filter = ifilter
except ImportError:
    pass


class Program(object):
    """Encapsulation of a SignalFlow program."""

    def __init__(self, *statements):
        """Initialize a new program, optionally with statements.

        Raises:
            ValueError: when any provided statement is found to not be a valid
                        statement. See __valid_statement__ for more detail.
        """
        self.statements = []
        for stmt in statements:
            self.__valid_statement__(stmt)
            self.statements.append(stmt)

    def __str__(self):
        return '\n'.join(map(str, self.statements))

    def validate(self, *validations):
        """Validate this Program.

        If no validations are provided this Program will validate against all
        validation functions from self.DEFAULT_VALIDATIONS.

        A validation function is one that inspects the given Programs
        statements and returns nothing if verified, an appropriate Exception
        otherwise.

        Arguments:
            validations: if provided, override the default validations for this
                         program.

        Returns:
            An appropriate Exception if invalid, None otherwise.
        """
        defaults = [
            Program.validate_publish_statements
        ]

        valid_fns = validations if validations else defaults

        for validation in valid_fns:
            validation(self.statements)

    def __valid_statement__(self, stmt):
        """Type check the provided statement.

        Arguments:
            stmt: the statement to validate
        """
        if not stmt or not issubclass(stmt.__class__, Function):
            msg = "Attempted to build a program with something other than " +\
                   "SignalFlow statements. Received '{0}' but expected a " +\
                   "{1}"
            raise ValueError(msg.format(
                stmt.__class__.__name__, Function.__name__))

    def add_statements(self, *statements):
        """Add a statement to this program.

        Arguments:
            statement: the statement to add

        Raises:
            ValueError: when any provided statement is found to not be a valid
                        statement. See __valid_statement__ for more detail.

        Returns:
            None
        """
        for stmt in statements:
            self.__valid_statement__(stmt)
            self.statements.append(stmt)

    def find_label(self, label):
        """Find a statement in this program with the given label.

        Note that any program that doesn't call `publish` will be ignored.

        Arguments:
            label: the label to search for.

        Returns:
            The first match for `label` in this program's statements. None if
            a match cannot be found.
        """
        def label_predicate(x):
            # Search the call stack for a publish call
            for call in x.call_stack:
                if isinstance(call, Publish):
                    # Check that the label arg is equal to the label we're
                    # searching for.
                    return label == call.args[0].arg

            # If we didn't a publish call let's ignore it.
            return False

        # Only return the first match from the filter iterator.
        return next(filter(label_predicate, self.statements), None)

    @staticmethod
    def validate_publish_statements(statements):
        """Validate that at least 1 statement is published for this Program."""
        def find_publish(statement):

            # Inspect the left hand side of the assignment
            if isinstance(statement, Assign):
                statement = statement.expr

            # We technically shouldn't see naked combinators in a Program
            # object, but out of an abundance of caution...
            if isinstance(statement, NAryCombinator):
                return False

            for call in statement.call_stack:
                if isinstance(call, Publish):
                    return True

        publish_statements = list(filter(find_publish, statements))

        if len(publish_statements) < 1:
            raise ProgramDoesNotPublishTimeseriesError(statements)


class Function(object):

    def __init__(self, name):
        """Base SignalFlow stream function class.

        Arguments:
            name: String defines name of Function
        """
        self.name = name
        self.args = []
        self.call_stack = []

    def __str__(self):
        str_args = ",".join(map(str, filter(lambda x: x.arg is not None, self.args)))
        if not self.call_stack:
            str_calls = ""
        else:
            str_calls = "." + ".".join(map(str, self.call_stack))

        return "{0}({1}){2}".format(self.name, str_args, str_calls)

<<<<<<< HEAD
    def bottom(self, by=None, over=None):
        """Get the bottom values in the stream.

        Arguments:
            by: String or List of Strings of names of properties to group by
            over: Int as positive duration over which to get the count of inputs that have data
        """
        self.call_stack.append(Bottom(by=by, over=over))
=======
    def bottom(self, count=None, percentage=None, by=None):
        """Get the bottom values in the stream."""
        self.call_stack.append(Bottom(count=count, percentage=percentage, by=by))
>>>>>>> e3a931c4
        return self

    def count(self, by=None, over=None):
        """Counts the number of inputs that have data.

        Arguments:
            by: String or List of Strings of names of properties to group by
            over: Int as positive duration over which to get the count of inputs that have data
        """
        self.call_stack.append(Count(by=by, over=over))
        return self

    def delta(self):
        """Calculates the difference between the current value and the
           previous value for each time interval.

        Arguments:
            by: String or List of Strings of names of properties to group by
            over: Int as positive duration over which to get the count of inputs that have data

        Delta operates independently on each time series."""
        self.call_stack.append(Delta())
        return self

    def dimensions(self, aliases=None, renames=None):
        """The dimensions method duplicates or renames metadata of time series
           in the stream.

           The aliases and renames parameters are optional, but at least one
           must be specified. Any supplied parameter must be a dictionary of
           strings to strings.  The keys of the dictionaries specify the names
           of the new metadata dimensions.  The values of the dictionaries
           specify the corresponding names of existing metadata dimensions or
           custom properties from which the new dimensions are derived.

           The difference between aliases and renames is that aliases introduce
           new dimensions while leaving the existing dimensions as is, whereas
           renames replace existing dimensions.

           The return value is a data stream whose time series have altered
           metadata dimensions

        Arguments:
            aliases: dictionary of strings of strings
            renames: dictionary of strings of strings
        """
        self.call_stack.append(Dimensions(aliases=aliases, renames=renames))
        return self

    def mean(self, by=None, over=None):
        """Find the mean on a stream.

        Arguments:
            by: String or List of Strings of names of properties to group by
            over: Int as positive duration over which to get the count of inputs that have data
        """
        self.call_stack.append(Mean(by=by, over=over))
        return self

    def mean_plus_stddev(self, by=None, over=None):
        """Calculates the mean + n standard deviations.

        Arguments:
            by: String or List of Strings of names of properties to group by
            over: Int as positive duration over which to get the count of inputs that have data
        """
        self.call_stack.append(Mean_plus_stddev(by=by, over=over))
        return self

    def median(self, by=None, over=None):
        """Find the median on a stream.

        Arguments:
            by: String or List of Strings of names of properties to group by
            over: Int as positive duration over which to get the count of inputs that have data
        """
        self.call_stack.append(Median(by=by, over=over))
        return self

    def min(self, by=None, over=None):
        """Find the minimum value on a stream.

        Arguments:
            by: String or List of Strings of names of properties to group by
            over: Int as positive duration over which to get the count of inputs that have data
        """
        self.call_stack.append(Min(by=by, over=over))
        return self

    def max(self, by=None, over=None):
        """Find the maximum value on a stream.

        Arguments:
            by: String or List of Strings of names of properties to group by
            over: Int as positive duration over which to get the count of inputs that have data
        """
        self.call_stack.append(Max(by=by, over=over))
        return self

<<<<<<< HEAD
    def percentile(self, by=None, over=None):
        """Calculates the n-th percentile of inputs in the stream.

        Arguments:
            by: String or List of Strings of names of properties to group by
            over: Int as positive duration over which to get the count of inputs that have data
        """
        self.call_stack.append(Percentile(by=by, over=over))
        return self

    def random(self, by=None, over=None):
        """Get random values in the stream by count or percentage.

        Arguments:
            by: String or List of Strings of names of properties to group by
            over: Int as positive duration over which to get the count of inputs that have data
        """
        self.call_stack.append(Random(by=by, over=over))
=======
    def percentile(self, percentage, by=None, over=None):
        """Calculates the n-th percentile of inputs in the stream."""
        self.call_stack.append(Percentile(percentage, by=by, over=over))
        return self

    def random(self, count, by=None, over=None):
        """Get random values in the stream by count or percentage."""
        self.call_stack.append(Random(count, by=by, over=over))
>>>>>>> e3a931c4
        return self

    def sample_stddev(self, by=None, over=None):
        """Calculates the sample standard deviation of inputs in the stream.

        Arguments:
            by: String or List of Strings of names of properties to group by
            over: Int as positive duration over which to get the count of inputs that have data
        """
        self.call_stack.append(Sample_stddev(by=by, over=over))
        return self

    def sample_variance(self, by=None, over=None):
        """Calculates the sample variance of inputs in the stream.

        Arguments:
            by: String or List of Strings of names of properties to group by
            over: Int as positive duration over which to get the count of inputs that have data
        """
        self.call_stack.append(Sample_variance(by=by, over=over))
        return self

    def size(self, by=None, over=None):
        """Counts the number of inputs in the stream.

        Arguments:
            by: String or List of Strings of names of properties to group by
            over: Int as positive duration over which to get the count of inputs that have data
        """
        self.call_stack.append(Size(by=by, over=over))
        return self

    def stddev(self, by=None, over=None):
        """Calculates the standard deviation of inputs in the stream.

        Arguments:
            by: String or List of Strings of names of properties to group by
            over: Int as positive duration over which to get the count of inputs that have data
        """
        self.call_stack.append(Stddev(by=by, over=over))
        return self

    def sum(self, by=None, over=None):
        """Find the sum on a stream.

        Arguments:
            by: String or List of Strings of names of properties to group by
            over: Int as positive duration over which to get the count of inputs that have data
        """
        self.call_stack.append(Sum(by=by, over=over))
        return self

<<<<<<< HEAD
    def top(self, by=None, over=None):
        """Get the top values in the stream.

        Arguments:
            by: String or List of Strings of names of properties to group by
            over: Int as positive duration over which to get the count of inputs that have data
        """
        self.call_stack.append(Top(by=by, over=over))
=======
    def top(self, count=None, percentage=None, by=None):
        """Get the top values in the stream."""
        self.call_stack.append(Top(count=count, percentage=percentage, by=by))
>>>>>>> e3a931c4
        return self

    def variance(self, by=None, over=None):
        """Calculates the variance of inputs in the stream.

        Arguments:
            by: String or List of Strings of names of properties to group by
            over: Int as positive duration over which to get the count of inputs that have data
        """
        self.call_stack.append(Variance(by=by, over=over))
        return self

    def integrate(self, by=None, over=None):
        """Multiplies the values of each input time series by the
           resolution (in seconds) of the computation.

        Arguments:
            by: String or List of Strings of names of properties to group by
            over: Int as positive duration over which to get the count of inputs that have data
        """
        self.call_stack.append(Integrate(by=by, over=over))
        return self

<<<<<<< HEAD
    def map(self, by=None, over=None):
        """Apply a lambda function to a stream.

        Arguments:
            by: String or List of Strings of names of properties to group by
            over: Int as positive duration over which to get the count of inputs that have data
        """
        self.call_stack.append(Map(by=by, over=over))
        return self

=======
>>>>>>> e3a931c4
    def publish(self, label=None, enable=None):
        """Publish the output of a stream so that it is visible outside of a
           computation.

        Arguments:
            label: String defining a label for the stream
            enable: Boolean
        """
        self.call_stack.append(Publish(label=label, enable=enable))
        return self

    def timeshift(self, offset):
        """Timeshift the datapoints for a stream, offset by a specified time
           period e.g. 1 week (1w), to enable comparison of time series with
           its own past behavior.

        Arguments:
              offset: String defining time offset
        """
        self.call_stack.append(Timeshift(offset))
        return self

    def ewma(self, alpha=None, over=None):
        """Calculates the exponentially weighted moving average of the stream.

        Arguments:
            alpha: Int (must be between 0 and 1) used to calculate the EWMA of each input time series.
        """
        self.call_stack.append(Ewma(alpha, over=over))
        return self

    def abs(self):
        """Apply absolute value to data in the stream."""
        self.call_stack.append(Abs())
        return self

    def ceil(self):
        """Apply the ceil() function to data in the stream."""
        self.call_stack.append(Ceil())
        return self

    def floor(self):
        """Apply floor() to data in the stream."""
        self.call_stack.append(Floor())
        return self

    def log(self):
        """Apply the natural log function to data in the stream."""
        self.call_stack.append(Log())
        return self

    def log10(self):
        """Apply the logarithm(base 10) function to data in the stream."""
        self.call_stack.append(Log10())
        return self

    def pow(self, exponent):
        """ - return (stream data)"""
        self.call_stack.append(Pow(exponent))
        return self

<<<<<<< HEAD
    def pow(self, base=None):
        """ - return base e.g. pow(base=10)

        Arguments:
            base: base power
        """
=======
    def pow(self, base=None):  # noqa: F811 -- redefinition of unused 'pow' from line [...]
        """ - return base"""
>>>>>>> e3a931c4
        self.call_stack.append(Pow(base=base))
        return self

    def scale(self, multiplier):
        """Scale data in the stream by a multiplier.

        Arguments:
            multiplier: Int
        """
        self.call_stack.append(Scale(multiplier))
        return self

    def sqrt(self):
        """Apply a square root to data in the stream."""
        self.call_stack.append(Sqrt())
        return self

    def above(self, limit, inclusive=None, clamp=None):
        """Only pass through data in the stream that is above a particular
           value, or clamp data above a value to that value.

       Arguments:
           limit: Int
           inclusive: Boolean if True limit is included in the filter
           clamp: Boolean if True then when data is below limit it is passed on as limit,
                    otherwise data is not passed through
        """
        self.call_stack.append(Above(limit, inclusive=inclusive, clamp=clamp))
        return self

    def below(self, limit, inclusive=None, clamp=None):
        """Only pass through data in the stream that is below a particular
           value, or clamp data below a value to that value.

       Arguments:
           limit: Int
           inclusive: Boolean if True limit is included in the filter
           clamp: Boolean if True then when data is below limit it is passed on as limit,
                    otherwise data is not passed through
        """
        self.call_stack.append(Below(limit, inclusive=inclusive, clamp=clamp))
        return self

    def between(self, low_limit, high_limit,
                low_inclusive=None, high_inclusive=None, clamp=None):
        """Only pass through data in the stream that is between two particular
           values or replace data that is not between two particular values
           with the limit that they are closest to.

        Arguments:
            low_limit: Int the value of the lower limit
            high_limit: Int the value of the higher limit (must be greater than low_limit)
            low_inclusive: Boolean if True then low_limit is included in the filter
            high_inclusive: Boolean if True then high_limit is included in the filter
            clamp: Boolean if True data that is not between low_limit and high_limit will be replaced with the value of
                the closest of low_limit or high_limit, otherwise data is not passed through
        """
        self.call_stack.append(Between(
            low_limit, high_limit,
            low_inclusive=low_inclusive,
            high_inclusive=high_inclusive,
            clamp=clamp))
        return self

    def equals(self, value, replacement=None):
        """Only pass through data in the stream that is equal to a particular
           value or replace data that is not equal to a particular value with
           another value.

        Arguments:
            value: Int the value to filter for
            replacement: Int if not None, data that is not equal to value will be replaced with this value, otherwise data is not passed through.
        """
        self.call_stack.append(Equals(value, replacement=replacement))
        return self

    def not_between(self, low_limit, high_limit,
                    low_inclusive=None, high_inclusive=None):
        """Only pass through data in the stream that is not between two
           particular values.

        Arguments:
            low_limit: Int the value of the lower limit
            high_limit: Int the value of the higher limit (must be greater than low_limit)
            low_inclusive: Boolean if True then low_limit is included in the filter
            high_inclusive: Boolean if True then high_limit is included in the filter
        """
        self.call_stack.append(Not_between(
            low_limit, high_limit,
            low_inclusive=low_inclusive, high_inclusive=high_inclusive))
        return self

    def not_equals(self, value, replacement=None):
        """Only pass through data in the stream that is not equal to a
           particular value or replace data that is equal to a particular
           value with another value.

        Arguments:
            value: Int the value to filter for
            replacement: Int if not None, data that is not equal to value will be replaced with this value, otherwise data is not passed through.
        """
        self.call_stack.append(Not_equals(value, replacement=replacement))
        return self

<<<<<<< HEAD
    def promote(self, property):
        """Promotes a metadata property to a dimension.

        Arguments:
            Property: String a property name, or list of property names, or series of property names that should be used
                    as dimensions.
        """
        self.call_stack.append(Promote(property))
=======
    def promote(self, *properties):
        """Promotes a metadata property to a dimension."""
        self.call_stack.append(Promote(*properties))
        return self

    def fill(self, value=None, duration=None):
        """Fills in missing values for time series in a stream. See
        https://developers.signalfx.com/reference#fill-stream-method
        """
        self.call_stack.append(Fill(value, duration))
        return self

    def integrate(self):    # noqa: F811 -- redefinition of unused 'integrate' from line [...]
        """Multiplies the values of each input time series by the resolution (in seconds) of the computation.
        See https://developers.signalfx.com/reference#integrate-method
        """
        self.call_stack.append(Integrate())
        return self

    def kpss(self, over=None, mode='level'):
        """Calculates the Kwiatkowski–Phillips–Schmidt–Shin (KPSS) statistic on the specified time window of the stream
        see https://developers.signalfx.com/reference#kpss-stream-method
        """
        self.call_stack.append(Kpss(over, mode))
        return self

    def rateofchange(self):
        """Calculates the difference between the current value and the previous value for each time interval
        See https://developers.signalfx.com/reference#rateofchange-method
        """
        self.call_stack.append(RateOfChange())
>>>>>>> e3a931c4
        return self


class StreamMethod(object):

    def __init__(self, name):
        """Base SignalFlow stream method class.

        Arguments:
            name: String
        """
        if not name:
            raise Exception("Name cannot be None.")
        self.name = name
        self.args = []

    def __str__(self):
        str_args = ",".join(map(str, filter(lambda x: x.arg is not None, self.args)))
        return "{0}({1})".format(self.name, str_args)


class Arg(object):

    def __init__(self, arg):
        """Base SignalFlow Arg method class.
        """
        if not arg:
            raise Exception("Arg cannot be None.")
        self.arg = arg

    def __str__(self):
        return str(self.arg)


class StrArg(object):

    def __init__(self, arg):
        """Base SignalFlow StrArg method class.
        """
        if not arg:
            raise Exception("Arg cannot be None.")
        self.arg = arg

    def __str__(self):
        if isinstance(self.arg, Number):
            return str(self.arg)
        else:
            return "\"" + str(self.arg) + "\""


class KWArg(object):

    def __init__(self, keyword, arg):
        """Base SignalFlow KWArg method class.
        """
        if not keyword:
            raise Exception("Keyword cannot be None.")
        self.keyword = keyword
        self.arg = arg

    def __str__(self):
        str_arg = self.arg
        if isinstance(self.arg, string_types):
            str_arg = "\"" + self.arg + "\""
        elif isinstance(self.arg, Number):
            str_arg = str(self.arg)
        return "%s=%s" % (self.keyword, str_arg)

    def __eq__(self, other):
        return self.arg == other.arg and self.arg == other.arg

    def __repr__(self):
        return self.__str__()


class VarStrArg(object):

    def __init__(self, args):
        """Base SignalFlow VarStrArg method class.
        """
        self.arg = args

    def __str__(self):
        return ",".join(map(lambda x: str(StrArg(x)), self.arg))


class Data(Function):

    def __init__(self, metric, filter=None,
                 rollup=None, extrapolation=None, maxExtrapolations=None):
        """The data() function is used to create a stream.

        Arguments:
            metric: String metric name (can use * as a wildcard)
            filter: String filter name to match
            rollup: String If None then the default rollup for the metric is used. Otherwise one of the following
                    string values:

                    average (default for gauges)

                    count (useful to tell how many points were received in a timeslice)

                    delta (useful for cumulative counters)

                    latest (useful for gauges)

                    max (useful for cumulative counters)

                    min (useful for gauges)

                    rate (default for cumulative and distributed counters)

                    sum (useful for distributed counters)

                    lag (the measured ingest lag for the timeseries for each timeslice)
            extrapolation: String How to extrapolate missing data. One of the following string values:

                            null: Missing data is not emitted. (default)

                            zero: Missing data is considered to be a value of 0

                            last_value: Missing data is considered to have the last value
            maxExtrapolations: Int How many extrapolations will be performed when data is no longer received from a
                                source. A negative value indicates infinite extrapolation.
        """
        super(Data, self).__init__("data")
        self.args = [
            StrArg(metric),
            KWArg("filter", filter),
            KWArg("rollup", rollup),
            KWArg("extrapolation", extrapolation),
            KWArg("maxExtrapolations", maxExtrapolations)
        ]


class Filter(Function):

    def __init__(self, parameter_name, query, *args):
        """Creates a _filter_ object.

        Arguments:
            parameter_name: String filter with on this variable
            query: String Value to match for the property_name. Supports non-starting wildcard queries via the '*'
            character.
            *args: String additional values to query for. Resultant filter will be a logically or. Supports and, or, and not
                    binary operations.
        """
        super(Filter, self).__init__("filter")
        self.args = [StrArg(parameter_name), StrArg(query), VarStrArg(args)]


class Const(Function):

    def __init__(self, value, key, timeseries):
        """The const() function is used to create a stream of constant-value
           timeseries.

        Arguments:
            value: Int the numeric value to use when generating a single timeseries
            key: String timeseries dimensions to use when generating a single timeseries
            timeseries: List of timeseries specifications describing the timeseries to generate and their values
        """
        super(Const, self).__init__("const")
        self.args = [StrArg(value), StrArg(key), StrArg(timeseries)]


class Graphite(Function):

    def __init__(self, metric, rollup=None, extrapolation=None,
                 maxExtrapolations=None, **kwargs):
        """The graphite() function is used to create a stream interpreting the
           metric query as a series of period separated dimensions.

        Arguments:
            metric: String metric name (can use * as a wildcard)
            filter: String filter name to match
            rollup: String If None then the default rollup for the metric is used. Otherwise one of the following
                    string values:

                    average (default for gauges)

                    count (useful to tell how many points were received in a timeslice)

                    delta (useful for cumulative counters)

                    latest (useful for gauges)

                    max (useful for cumulative counters)

                    min (useful for gauges)

                    rate (default for cumulative and distributed counters)

                    sum (useful for distributed counters)

                    lag (the measured ingest lag for the timeseries for each timeslice)
            extrapolation: String How to extrapolate missing data. One of the following string values:

                            null: Missing data is not emitted. (default)

                            zero: Missing data is considered to be a value of 0

                            last_value: Missing data is considered to have the last value
            maxExtrapolations: Int How many extrapolations will be performed when data is no longer received from a
                                source. A negative value indicates infinite extrapolation.
            **kwargs: Used to map positions to names
        """
        super(Graphite, self).__init__("graphite")
        self.args = [
            StrArg(metric),
            KWArg("rollup", rollup),
            KWArg("extrapolation", extrapolation),
            KWArg("maxExtrapolations", maxExtrapolations),
            StrArg("foo")
        ]


class Newrelic(Function):

    def __init__(self, metric, filter=None, rollup=None,
                 extrapolation=None, maxExtrapolations=None, **kwargs):
        """The newrelic() function is used to create a stream interpreting the
           metric query as a series of slash separated dimensions.

        Arguments:
            metric: String metric name (can use * as a wildcard)
            filter: String filter name to match
            rollup: String If None then the default rollup for the metric is used. Otherwise one of the following
                    string values:

                    average (default for gauges)

                    count (useful to tell how many points were received in a timeslice)

                    delta (useful for cumulative counters)

                    latest (useful for gauges)

                    max (useful for cumulative counters)

                    min (useful for gauges)

                    rate (default for cumulative and distributed counters)

                    sum (useful for distributed counters)

                    lag (the measured ingest lag for the timeseries for each timeslice)
            extrapolation: String How to extrapolate missing data. One of the following string values:

                            null: Missing data is not emitted. (default)

                            zero: Missing data is considered to be a value of 0

                            last_value: Missing data is considered to have the last value
            maxExtrapolations: Int How many extrapolations will be performed when data is no longer received from a
                                source. A negative value indicates infinite extrapolation.
            **kwargs: Used to map positions to names
        """
        super(Newrelic, self).__init__("newrelic")
        self.args = [
            StrArg(metric),
            KWArg("filter", filter),
            KWArg("rollup", rollup),
            KWArg("extrapolation", extrapolation),
            KWArg("maxExtrapolations", maxExtrapolations),
            StrArg("foo")
        ]


class Union(Function):

    def __init__(self):
        """The union function merges multiple time series streams into a single
           time series stream.
        """
        super(Union, self).__init__("union")
        self.args = []


class Detect(Function):

    def __init__(self, on, off=None, mode=None):
        """Creates a  object.

        A 'detect' object is used to create events when a  condition is met
        and when it clears. These events can be used to notify people of when
        the conditions within the detect block are met. In order to actually
        publish the events the  must be invoked on a stream.

        Arguments:
            on: Data when expression that will fire an event with the status "anomalous".
            off: Data when expression that will fire an event with the status "ok". If not specified then the 'off' is equivalent to not on
            mode: String mode of the detector

                    paired - both on and off conditions are always evaluated simultaneously. The alert is raised if on
                    is true and off is false, and the alert is cleared if the off is true and on is false.

                    split - the on condition is evaluated only if there is no alert, and the alert is raised when the
                    on condition evaluates to true. The off condition is only evaluated when the alert is raised, and
                    the alert is cleared when the off condition evaluates to true.
        """
        super(Detect, self).__init__("detect")
        self.args = [Arg(on), KWArg("off", off), KWArg("mode", mode)]


class Op(Function):

    def __init__(self, stmt):
        """Op combines two streams using mathematical operators and function calls into a SignalFlow Formula to be used
        in a Chart or Detector. A Formula in SignalFlow requires operations such as *, /, +, - and allows function calls
        such as .sum(), .publish(), etc.

        Arguments:
            stmt: Data describing a SignalFlow statement
        """
        super(Op, self).__init__("")
        self.args = [Arg(stmt)]


class When(Function):

    def __init__(self, predicate, lasting=None, at_least=None):
        """Creates a  object for use in  functions.

        Arguments:
            predicate: Boolean to indicate when this expression should evaluate to True
            lasting: Int duration to indicate how the predicate must be true before the when is considered to have a
                    value of True. If not specified, then this expression will evaluate True as long as the predicate
                    is met.
            at_least: Float value indicating the percentage of lasting that the predicate must be true in order for this
                    expression to evaluate to True.Supports and, or, and not binary operations
        """
        super(When, self).__init__("when")
        self.args = [Arg(predicate), KWArg(
            "lasting", lasting), KWArg("at_least", at_least)]


class Lasting(Function):

    def __init__(self, lasting=None, at_least=None):
        """Convenience wrapper for holding both the lasting and optionally the
           at_least parameter to pass to a  function.

        Arguments:
            lasting: Int duration to indicate how the predicate must be true before the when is considered to have a
                    value of True. If not specified, then this expression will evaluate True as long as the predicate
                    is met.
            at_least: Float value indicating the percentage of lasting that the predicate must be true in order for this
                    expression to evaluate to True.Supports and, or, and not binary operations
        """
        super(Lasting, self).__init__("lasting")
        self.args = [KWArg("lasting", lasting), KWArg("at_least", at_least)]


class Assign(Function):

    def __init__(self, assignee, expr):
        """Assign the given expression to the assignee

        Arguments:
            assignee: the name to which to assign the expression
            expr: the expression to assign

        Returns:
            An object that can be serialized to SignalFlow
        """

        # Ensure that assignee is valid and is a string
        util.assert_valid(assignee, str)

        # Ensure that expr is valid
        util.assert_valid(expr)

        self.assignee = assignee
        self.expr = expr

    def __str__(self):
        return str(self.assignee) + " = " + str(self.expr)


class AggregationTransformationMixin(object):
    """Mixin providing pre-condition checks for StreamMethods that perform
       both aggregations and transformations.
    """

    def __init__(self):
        pass

    def check_pre_conditions(self):
        # We only want these pre-conditions to be checked if this mixin is
        # used in conjunction with StreamMethod.
        if StreamMethod not in self.__class__.__bases__:
            msg = "AggregationTransformationMixin cannout be used outside" +\
                  "of a StreamMethod. This is likely a library error and" +\
                  "not a user error. Please file a ticket:\n" +\
                  "https://github.com/Nike-inc/signal_analog/issues"
            raise ValueError(msg)

        # A StreamMethod may have positional arguments and by/over kwargs.
        # In such cases we only want to inspect the first two kwargs defined.
        kwargs = filter(lambda x: issubclass(KWArg, x.__class__), self.args)
        (by, over) = map(lambda x: x.arg, kwargs)

        if by and over:
            msg = '{0} cannot define both "by" and "over" at the same time.'
            raise ValueError(msg.format(self.__class__.__name__))


class Bottom(StreamMethod):

<<<<<<< HEAD
    def __init__(self, by=None, over=None):
        """Get the bottom values in the stream.

        Arguments:
            by: String or List of Strings of names of properties to group by
            over: Int as positive duration over which to get the count of inputs that have data
        """
=======
    def __init__(self, count=None, percentage=None, by=None):
        """Get the bottom values in the stream."""
>>>>>>> e3a931c4
        super(Bottom, self).__init__("bottom")
        self.args = [KWArg("by", count), KWArg("percentage", percentage), KWArg("by", by)]


class Count(StreamMethod, AggregationTransformationMixin):

    def __init__(self, by=None, over=None):
        """Counts the number of inputs that have data.

        Arguments:
            by: String or List of Strings of names of properties to group by
            over: Int as positive duration over which to get the count of inputs that have data
        """
        super(Count, self).__init__("count")
        self.args = [KWArg("by", by), KWArg("over", over)]
        self.check_pre_conditions()


class Delta(StreamMethod):

    def __init__(self):
        """Calculates the difference between the current value and the previous
           value for each time interval.


        Arguments:
            by: String or List of Strings of names of properties to group by
            over: Int as positive duration over which to get the count of inputs that have data
        """
        super(Delta, self).__init__("delta")
        self.args = []


class Mean(StreamMethod, AggregationTransformationMixin):

    def __init__(self, by=None, over=None):
        """Find the mean on a stream.

        Arguments:
            by: String or List of Strings of names of properties to group by
            over: Int as positive duration over which to get the count of inputs that have data
        """
        super(Mean, self).__init__("mean")
        self.args = [KWArg("by", by), KWArg("over", over)]
        self.check_pre_conditions()


class Mean_plus_stddev(StreamMethod, AggregationTransformationMixin):

    def __init__(self, by=None, over=None):
        """Calculates the mean + n standard deviations.

        Arguments:
            by: String or List of Strings of names of properties to group by
            over: Int as positive duration over which to get the count of inputs that have data
        """
        super(Mean_plus_stddev, self).__init__("mean_plus_stddev")
        self.args = [KWArg("by", by), KWArg("over", over)]
        self.check_pre_conditions()


class Median(StreamMethod, AggregationTransformationMixin):

    def __init__(self, by=None, over=None):
        """Find the median on a stream.

        Arguments:
            by: String or List of Strings of names of properties to group by
            over: Int as positive duration over which to get the count of inputs that have data
        """
        super(Median, self).__init__("median")
        self.args = [KWArg("by", by), KWArg("over", over)]
        self.check_pre_conditions()


class Min(StreamMethod, AggregationTransformationMixin):

    def __init__(self, by=None, over=None):
        """Find the minimum value on a stream.

        Arguments:
            by: String or List of Strings of names of properties to group by
            over: Int as positive duration over which to get the count of inputs that have data
        """
        super(Min, self).__init__("min")
        self.args = [KWArg("by", by), KWArg("over", over)]
        self.check_pre_conditions()


class Max(StreamMethod, AggregationTransformationMixin):

    def __init__(self, by=None, over=None):
        """Find the maximum value on a stream.

        Arguments:
            by: String or List of Strings of names of properties to group by
            over: Int as positive duration over which to get the count of inputs that have data
        """
        super(Max, self).__init__("max")
        self.args = [KWArg("by", by), KWArg("over", over)]
        self.check_pre_conditions()


class Percentile(StreamMethod, AggregationTransformationMixin):

<<<<<<< HEAD
    def __init__(self, by=None, over=None):
        """Calculates the n-th percentile of inputs in the stream.

        Arguments:
            by: String or List of Strings of names of properties to group by
            over: Int as positive duration over which to get the count of inputs that have data
        """
=======
    def __init__(self, percentage, by=None, over=None):
        """Calculates the n-th percentile of inputs in the stream."""
>>>>>>> e3a931c4
        super(Percentile, self).__init__("percentile")
        self.args = [StrArg(percentage), KWArg("by", by), KWArg("over", over)]
        self.check_pre_conditions()


class Random(StreamMethod, AggregationTransformationMixin):

<<<<<<< HEAD
    def __init__(self, by=None, over=None):
        """Get random values in the stream by count or percentage.

        Arguments:
            by: String or List of Strings of names of properties to group by
            over: Int as positive duration over which to get the count of inputs that have data
        """
=======
    def __init__(self, count, by=None, over=None):
        """Get random values in the stream by count or percentage."""
>>>>>>> e3a931c4
        super(Random, self).__init__("random")
        self.args = [StrArg(count), KWArg("by", by), KWArg("over", over)]
        self.check_pre_conditions()


class Sample_stddev(StreamMethod):

    def __init__(self, by=None, over=None):
        """Calculates the sample standard deviation of inputs in the stream.

        Arguments:
            by: String or List of Strings of names of properties to group by
            over: Int as positive duration over which to get the count of inputs that have data
        """
        super(Sample_stddev, self).__init__("sample_stddev")
        self.args = [KWArg("by", by), KWArg("over", over)]


class Sample_variance(StreamMethod):

    def __init__(self, by=None, over=None):
        """Calculates the sample variance of inputs in the stream.

        Arguments:
            by: String or List of Strings of names of properties to group by
            over: Int as positive duration over which to get the count of inputs that have data
        """
        super(Sample_variance, self).__init__("sample_variance")
        self.args = [KWArg("by", by), KWArg("over", over)]


class Size(StreamMethod, AggregationTransformationMixin):

    def __init__(self, by=None, over=None):
        """Counts the number of inputs in the stream.

        Arguments:
            by: String or List of Strings of names of properties to group by
            over: Int as positive duration over which to get the count of inputs that have data
        """
        super(Size, self).__init__("size")
        self.args = [KWArg("by", by), KWArg("over", over)]
        self.check_pre_conditions()


class Stddev(StreamMethod, AggregationTransformationMixin):

    def __init__(self, by=None, over=None):
        """Calculates the standard deviation of inputs in the stream.

        Arguments:
            by: String or List of Strings of names of properties to group by
            over: Int as positive duration over which to get the count of inputs that have data
        """
        super(Stddev, self).__init__("stddev")
        self.args = [KWArg("by", by), KWArg("over", over)]
        self.check_pre_conditions()


class Sum(StreamMethod, AggregationTransformationMixin):

    def __init__(self, by=None, over=None):
        """Find the sum on a stream.

        Arguments:
            by: String or List of Strings of names of properties to group by
            over: Int as positive duration over which to get the count of inputs that have data
        """
        super(Sum, self).__init__("sum")
        self.args = [KWArg("by", by), KWArg("over", over)]
        self.check_pre_conditions()


class Top(StreamMethod):

<<<<<<< HEAD
    def __init__(self, by=None, over=None):
        """Get the top values in the stream.

        Arguments:
            by: String or List of Strings of names of properties to group by
            over: Int as positive duration over which to get the count of inputs that have data
        """
=======
    def __init__(self, count=None, percentage=None, by=None):
        """Get the top values in the stream."""
>>>>>>> e3a931c4
        super(Top, self).__init__("top")
        self.args = [KWArg("count", count), KWArg("percentage", percentage), KWArg("by", by)]


class Variance(StreamMethod, AggregationTransformationMixin):

    def __init__(self, by=None, over=None):
        """Calculates the variance of inputs in the stream.

        Arguments:
            by: String or List of Strings of names of properties to group by
            over: Int as positive duration over which to get the count of inputs that have data
        """
        super(Variance, self).__init__("variance")
        self.args = [KWArg("by", by), KWArg("over", over)]
        self.check_pre_conditions()


class Integrate(StreamMethod):

    def __init__(self, by=None, over=None):
        """Multiplies the values of each input time series by the resolution
           (in seconds) of the computation.

        Arguments:
            by: String or List of Strings of names of properties to group by
            over: Int as positive duration over which to get the count of inputs that have data
        """
        super(Integrate, self).__init__("integrate")
        self.args = [KWArg("by", by), KWArg("over", over)]


<<<<<<< HEAD
class Map(StreamMethod):

    def __init__(self, by=None, over=None):
        """Apply a lambda function to a stream.

        Arguments:
            by: String or List of Strings of names of properties to group by
            over: Int as positive duration over which to get the count of inputs that have data
        """
        super(Map, self).__init__("map")
        self.args = [KWArg("by", by), KWArg("over", over)]


=======
>>>>>>> e3a931c4
class Publish(StreamMethod):

    def __init__(self, label=None, enable=None):
        """Publish the output of a stream so that it is visible outside of a
           computation.

        Arguments:
            label: String label for published stream
            enable: Boolean
        """
        super(Publish, self).__init__("publish")
        self.args = [KWArg("label", label), KWArg("enable", enable)]


class Timeshift(StreamMethod):

    def __init__(self, offset):
        """Timeshift the datapoints for a stream, offset by a specified time
           period e.g. 1 week (1w), to enable comparison of time series with
           its own past behavior.

        Arguments:
            offset: String
        """
        super(Timeshift, self).__init__("timeshift")
        self.args = [StrArg(offset)]


class Ewma(StreamMethod):

    def __init__(self, alpha=None, over=None):
        """Calculates the exponentially weighted moving average of the stream.
            ewma(alpha)Returns a new  object.

        Arguments:
            alpha: Int smoothing parameter (must be between 0 and 1) used to calculate the EWMA of each input time
                    series.
        """
        super(Ewma, self).__init__("ewma")

        if alpha and over:
            raise ValueError("You may only define alpha or 'over' when calling ewma.")

        self.args = []

        if alpha:
            self.args.append(StrArg(alpha))

        self.args.append(KWArg("over", over))


class Abs(StreamMethod):

    def __init__(self):
        """Apply absolute value to data in the stream.abs()Returns reference to
           the input  object.
        """
        super(Abs, self).__init__("abs")
        self.args = []


class Ceil(StreamMethod):

    def __init__(self):
        """Apply the ceil() function to data in the stream."""
        super(Ceil, self).__init__("ceil")
        self.args = []


class Floor(StreamMethod):

    def __init__(self):
        """Apply floor() to data in the stream."""
        super(Floor, self).__init__("floor")
        self.args = []


class Log(StreamMethod):

    def __init__(self):
        """Apply the natural log function to data in the stream."""
        super(Log, self).__init__("log")
        self.args = []


class Log10(StreamMethod):

    def __init__(self):
        """Apply the logarithm(base 10) function to data in the stream."""
        super(Log10, self).__init__("log10")
        self.args = []


class Pow(StreamMethod):

    def __init__(self, exponent):
        """ - return (stream data)"""
        super(Pow, self).__init__("pow")
        self.args = [StrArg(exponent)]


class Pow(StreamMethod):  # noqa: F811 -- redefinition of unused 'Pow' from line [...]

    def __init__(self, base=None):
        """ - return base

        Arguments:
            base: Int the power/exponent to raise the data too
        """
        super(Pow, self).__init__("pow")
        self.args = [KWArg("base", base)]


class Scale(StreamMethod):

    def __init__(self, multiplier):
        """Scale data in the stream by a multiplier.

        Arguments:
            multiplier: Int
        """
        super(Scale, self).__init__("scale")
        self.args = [StrArg(multiplier)]


class Sqrt(StreamMethod):

    def __init__(self):
        """Apply a square root to data in the stream."""
        super(Sqrt, self).__init__("sqrt")
        self.args = []


class Above(StreamMethod):

    def __init__(self, limit, inclusive=None, clamp=None):
        """Only pass through data in the stream that is above a particular
           value, or clamp data above a value to that value.

        Arguments:
            limit: Int
            inclusive: Boolean if True then limit is included in the filter
            clamp: Boolean if True then when data is below limit it is passed on as limit, otherwise data is not passed
        """
        super(Above, self).__init__("above")
        self.args = [StrArg(limit), KWArg(
            "inclusive", inclusive), KWArg("clamp", clamp)]


class Below(StreamMethod):

    def __init__(self, limit, inclusive=None, clamp=None):
        """Only pass through data in the stream that is below a particular
           value, or clamp data below a value to that value.

        Arguments:
            limit: Int
            inclusive: Boolean if True then limit is included in the filter
            clamp: Boolean if True then when data is below limit it is passed on as limit, otherwise data is not passed
        """
        super(Below, self).__init__("below")
        self.args = [StrArg(limit), KWArg(
            "inclusive", inclusive), KWArg("clamp", clamp)]


class Between(StreamMethod):

    def __init__(self, low_limit, high_limit,
                 low_inclusive=None, high_inclusive=None, clamp=None):
        """Only pass through data in the stream that is between two particular
           values or replace data that is not between two particular values
           with the limit that they are closest to.

        Arguments:
            low_limit: Int the value of the lower limit
            high_limit: Int the value of the higher limit (must be greater than low_limit)
            low_inclusive: Boolean if True then low_limit is included in the filter
            high_inclusive: Boolean if True then high_limit is included in the filter
            clamp: Boolean if True data that is not between low_limit and high_limit will be replaced with the value of
                the closest of low_limit or high_limit, otherwise data is not passed through
        """
        super(Between, self).__init__("between")
        self.args = [
            StrArg(low_limit),
            StrArg(high_limit),
            KWArg("low_inclusive", low_inclusive),
            KWArg("high_inclusive", high_inclusive),
            KWArg("clamp", clamp)
        ]


class Equals(StreamMethod):

    def __init__(self, value, replacement=None):
        """Only pass through data in the stream that is equal to a particular
           value or replace data that is not equal to a particular value with
           another value.

        Arguments:
              value: Int the value to filter for
              replacement: Int if not None, data that is not equal to value will be replaced with this value, otherwise
                            data is not passed through.
        """
        super(Equals, self).__init__("equals")
        self.args = [StrArg(value), KWArg("replacement", replacement)]


class Not_between(StreamMethod):

    def __init__(self, low_limit, high_limit,
                 low_inclusive=None, high_inclusive=None):
        """Only pass through data in the stream that is not between two
           particular values.

        Arguments:
            low_limit: Int the value of the lower limit
            high_limit: Int the value of the higher limit (must be greater than low_limit)
            low_inclusive: Boolean if True then low_limit is included in the filter
            high_inclusive: Boolean if True then high_limit is included in the filter
            clamp: Boolean if True data that is not between low_limit and high_limit will be replaced with the value of
                the closest of low_limit or high_limit, otherwise data is not passed through
        """
        super(Not_between, self).__init__("not_between")
        self.args = [
            StrArg(low_limit),
            StrArg(high_limit),
            KWArg("low_inclusive", low_inclusive),
            KWArg("high_inclusive", high_inclusive)
        ]


class Not_equals(StreamMethod):

    def __init__(self, value, replacement=None):
        """Only pass through data in the stream that is not equal to a
           particular value or replace data that is equal to a particular
           value with another value.

        Arguments:
              value: Int the value to filter for
              replacement: Int if not None, data that is not equal to value will be replaced with this value, otherwise
                            data is not passed through.
        """
        super(Not_equals, self).__init__("not_equals")
        self.args = [StrArg(value), KWArg("replacement", replacement)]


class Promote(StreamMethod):

    def __init__(self, *properties):
        """Promotes a metadata property to a dimension."""
        super(Promote, self).__init__("promote")
        self.args = [Arg(list(properties))]


class Fill(StreamMethod):
    def __init__(self, value, duration):
        """Fills in missing values for time series in a stream."""
        super(Fill, self).__init__("fill")
        self.args = [
            KWArg("value", value),
            KWArg("duration", duration),
        ]


class Integrate(StreamMethod):  # noqa: F811 -- redefinition of unused 'Pow' from line 915
    def __init__(self):
        super(Integrate, self).__init__("integrate")
        self.args = []


class Kpss(StreamMethod):
    def __init__(self, over, mode):
        """Fills in missing values for time series in a stream."""
        super(Kpss, self).__init__("kpss")
        if mode not in set(['level', 'trend']):
            raise ValueError('kpss mode must be level|trend')

        self.args = [
            KWArg("over", over),
            KWArg("mode", mode),
        ]


class RateOfChange(StreamMethod):
    def __init__(self):
        super(RateOfChange, self).__init__("rateofchange")
        self.args = []


class Ref(Arg):

    def __init__(self, arg):
        super(self.__class__, self).__init__(arg)


class Dimensions(StreamMethod):

    def __init__(self, aliases=None, renames=None):
        super(Dimensions, self).__init__("dimensions")
        if not aliases and not renames:
            raise ValueError("Either aliases or renames must be defined, but not both.")

        self.args = [KWArg("aliases", aliases), KWArg("renames", renames)]<|MERGE_RESOLUTION|>--- conflicted
+++ resolved
@@ -163,20 +163,15 @@
 
         return "{0}({1}){2}".format(self.name, str_args, str_calls)
 
-<<<<<<< HEAD
-    def bottom(self, by=None, over=None):
+    def bottom(self, count=None, percentage=None, by=None):
         """Get the bottom values in the stream.
 
         Arguments:
-            by: String or List of Strings of names of properties to group by
-            over: Int as positive duration over which to get the count of inputs that have data
-        """
-        self.call_stack.append(Bottom(by=by, over=over))
-=======
-    def bottom(self, count=None, percentage=None, by=None):
-        """Get the bottom values in the stream."""
+            count: count of bottom inputs to pass thru. Mutually exclusive with percentage parameter
+            percentage:  percent of bottom inputs to pass thru expressed as a double between 0 and 1.0
+            by: either string or list of strings of the names of properties to group by
+        """
         self.call_stack.append(Bottom(count=count, percentage=percentage, by=by))
->>>>>>> e3a931c4
         return self
 
     def count(self, by=None, over=None):
@@ -276,35 +271,27 @@
         self.call_stack.append(Max(by=by, over=over))
         return self
 
-<<<<<<< HEAD
-    def percentile(self, by=None, over=None):
+    def percentile(self, percentage, by=None, over=None):
         """Calculates the n-th percentile of inputs in the stream.
 
         Arguments:
+            percentage: the percentile to calculate. Double between 0.0(exclusive) and 100.0(inclusive)
             by: String or List of Strings of names of properties to group by
             over: Int as positive duration over which to get the count of inputs that have data
         """
         self.call_stack.append(Percentile(by=by, over=over))
-        return self
-
-    def random(self, by=None, over=None):
+        self.call_stack.append(Percentile(percentage, by=by, over=over))
+        return self
+
+    def random(self, count, by=None, over=None):
         """Get random values in the stream by count or percentage.
 
         Arguments:
-            by: String or List of Strings of names of properties to group by
-            over: Int as positive duration over which to get the count of inputs that have data
-        """
-        self.call_stack.append(Random(by=by, over=over))
-=======
-    def percentile(self, percentage, by=None, over=None):
-        """Calculates the n-th percentile of inputs in the stream."""
-        self.call_stack.append(Percentile(percentage, by=by, over=over))
-        return self
-
-    def random(self, count, by=None, over=None):
-        """Get random values in the stream by count or percentage."""
+            count: count of random inputs to pass thru.
+            by: String or List of Strings of names of properties to group by
+            over: Int as positive duration over which to get the count of inputs that have data
+        """
         self.call_stack.append(Random(count, by=by, over=over))
->>>>>>> e3a931c4
         return self
 
     def sample_stddev(self, by=None, over=None):
@@ -357,20 +344,15 @@
         self.call_stack.append(Sum(by=by, over=over))
         return self
 
-<<<<<<< HEAD
-    def top(self, by=None, over=None):
+    def top(self, count=None, percentage=None, by=None):
         """Get the top values in the stream.
 
         Arguments:
-            by: String or List of Strings of names of properties to group by
-            over: Int as positive duration over which to get the count of inputs that have data
-        """
-        self.call_stack.append(Top(by=by, over=over))
-=======
-    def top(self, count=None, percentage=None, by=None):
-        """Get the top values in the stream."""
+            count: Int count of top inputs to pass thru. Mutually exclusive with percentage parameter
+            percentage: Double percent of top inputs to pass thru expressed as a double between 0 and 1.0
+            by:  String or List of strings of the names of properties to group by
+        """
         self.call_stack.append(Top(count=count, percentage=percentage, by=by))
->>>>>>> e3a931c4
         return self
 
     def variance(self, by=None, over=None):
@@ -394,19 +376,6 @@
         self.call_stack.append(Integrate(by=by, over=over))
         return self
 
-<<<<<<< HEAD
-    def map(self, by=None, over=None):
-        """Apply a lambda function to a stream.
-
-        Arguments:
-            by: String or List of Strings of names of properties to group by
-            over: Int as positive duration over which to get the count of inputs that have data
-        """
-        self.call_stack.append(Map(by=by, over=over))
-        return self
-
-=======
->>>>>>> e3a931c4
     def publish(self, label=None, enable=None):
         """Publish the output of a stream so that it is visible outside of a
            computation.
@@ -468,17 +437,12 @@
         self.call_stack.append(Pow(exponent))
         return self
 
-<<<<<<< HEAD
-    def pow(self, base=None):
+    def pow(self, base=None): # noqa: F811 -- redefinition of unused 'pow' from line [...]
         """ - return base e.g. pow(base=10)
 
         Arguments:
             base: base power
         """
-=======
-    def pow(self, base=None):  # noqa: F811 -- redefinition of unused 'pow' from line [...]
-        """ - return base"""
->>>>>>> e3a931c4
         self.call_stack.append(Pow(base=base))
         return self
 
@@ -583,24 +547,31 @@
         self.call_stack.append(Not_equals(value, replacement=replacement))
         return self
 
-<<<<<<< HEAD
-    def promote(self, property):
+    def promote(self, *properties):
         """Promotes a metadata property to a dimension.
 
         Arguments:
             Property: String a property name, or list of property names, or series of property names that should be used
                     as dimensions.
         """
-        self.call_stack.append(Promote(property))
-=======
-    def promote(self, *properties):
-        """Promotes a metadata property to a dimension."""
         self.call_stack.append(Promote(*properties))
         return self
 
     def fill(self, value=None, duration=None):
         """Fills in missing values for time series in a stream. See
         https://developers.signalfx.com/reference#fill-stream-method
+
+        The fill method accepts an optional value parameter to substitute missing
+        values of a time series. If no value parameter is supplied, the last observed
+        value of that time series is used.
+
+        The optional duration parameter specifies the maximum continuous length of time
+        that the fill is applied for a specific time series, after which the fill is
+        discontinued. If the duration parameter is not specified, the fill is performed
+        for as long as the time series is included in the stream. Actual reported
+        values in the time series cause the fill duration to be reset.
+
+        The return value is a data stream with missing values filled.
         """
         self.call_stack.append(Fill(value, duration))
         return self
@@ -624,7 +595,6 @@
         See https://developers.signalfx.com/reference#rateofchange-method
         """
         self.call_stack.append(RateOfChange())
->>>>>>> e3a931c4
         return self
 
 
@@ -1035,18 +1005,14 @@
 
 class Bottom(StreamMethod):
 
-<<<<<<< HEAD
-    def __init__(self, by=None, over=None):
+    def __init__(self, count=None, percentage=None, by=None):
         """Get the bottom values in the stream.
 
         Arguments:
-            by: String or List of Strings of names of properties to group by
-            over: Int as positive duration over which to get the count of inputs that have data
-        """
-=======
-    def __init__(self, count=None, percentage=None, by=None):
-        """Get the bottom values in the stream."""
->>>>>>> e3a931c4
+            count: count of bottom inputs to pass thru. Mutually exclusive with percentage parameter
+            percentage: percent of bottom inputs to pass thru expressed as a double between 0 and 1.0
+            by: either string or list of strings of the names of properties to group by
+        """
         super(Bottom, self).__init__("bottom")
         self.args = [KWArg("by", count), KWArg("percentage", percentage), KWArg("by", by)]
 
@@ -1152,18 +1118,14 @@
 
 class Percentile(StreamMethod, AggregationTransformationMixin):
 
-<<<<<<< HEAD
-    def __init__(self, by=None, over=None):
+    def __init__(self, percentage, by=None, over=None):
         """Calculates the n-th percentile of inputs in the stream.
 
         Arguments:
-            by: String or List of Strings of names of properties to group by
-            over: Int as positive duration over which to get the count of inputs that have data
-        """
-=======
-    def __init__(self, percentage, by=None, over=None):
-        """Calculates the n-th percentile of inputs in the stream."""
->>>>>>> e3a931c4
+            percentage: the percentile to calculate. Double between 0.0(exclusive) and 100.0(inclusive)
+            by: String or List of Strings of names of properties to group by
+            over: Int as positive duration over which to get the count of inputs that have data
+        """
         super(Percentile, self).__init__("percentile")
         self.args = [StrArg(percentage), KWArg("by", by), KWArg("over", over)]
         self.check_pre_conditions()
@@ -1171,18 +1133,14 @@
 
 class Random(StreamMethod, AggregationTransformationMixin):
 
-<<<<<<< HEAD
-    def __init__(self, by=None, over=None):
+    def __init__(self, count, by=None, over=None):
         """Get random values in the stream by count or percentage.
 
         Arguments:
-            by: String or List of Strings of names of properties to group by
-            over: Int as positive duration over which to get the count of inputs that have data
-        """
-=======
-    def __init__(self, count, by=None, over=None):
-        """Get random values in the stream by count or percentage."""
->>>>>>> e3a931c4
+            count: count of random inputs to pass thru. Mutually exclusive with percentage parameter
+            by: String or List of Strings of names of properties to group by
+            over: Int as positive duration over which to get the count of inputs that have data
+        """
         super(Random, self).__init__("random")
         self.args = [StrArg(count), KWArg("by", by), KWArg("over", over)]
         self.check_pre_conditions()
@@ -1258,18 +1216,14 @@
 
 class Top(StreamMethod):
 
-<<<<<<< HEAD
-    def __init__(self, by=None, over=None):
+    def __init__(self, count=None, percentage=None, by=None):
         """Get the top values in the stream.
 
         Arguments:
-            by: String or List of Strings of names of properties to group by
-            over: Int as positive duration over which to get the count of inputs that have data
-        """
-=======
-    def __init__(self, count=None, percentage=None, by=None):
-        """Get the top values in the stream."""
->>>>>>> e3a931c4
+            count: count of top inputs to pass thru. Mutually exclusive with percentage parameter
+            percentage: percent of top inputs to pass thru expressed as a double between 0 and 1.0
+            by: String or List of Strings of names of properties to group by
+        """
         super(Top, self).__init__("top")
         self.args = [KWArg("count", count), KWArg("percentage", percentage), KWArg("by", by)]
 
@@ -1302,22 +1256,6 @@
         self.args = [KWArg("by", by), KWArg("over", over)]
 
 
-<<<<<<< HEAD
-class Map(StreamMethod):
-
-    def __init__(self, by=None, over=None):
-        """Apply a lambda function to a stream.
-
-        Arguments:
-            by: String or List of Strings of names of properties to group by
-            over: Int as positive duration over which to get the count of inputs that have data
-        """
-        super(Map, self).__init__("map")
-        self.args = [KWArg("by", by), KWArg("over", over)]
-
-
-=======
->>>>>>> e3a931c4
 class Publish(StreamMethod):
 
     def __init__(self, label=None, enable=None):
