--- conflicted
+++ resolved
@@ -391,9 +391,6 @@
         """When ture, markers will be drawn for each datapoint within the
            visualization."""
         self.options.update({'showDataMarkers': show_markers})
-<<<<<<< HEAD
-        return self
-=======
         return self
 
 
@@ -533,5 +530,4 @@
             return self.__action__('put', self.endpoint + '/' + detector['id'],
                 lambda x: detector)
         except ResourceMatchNotFoundError:
-            return self.create(dry_run=dry_run)
->>>>>>> dade97e5
+            return self.create(dry_run=dry_run)