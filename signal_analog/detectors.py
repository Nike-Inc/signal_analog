"""Detector objects representable in the SignalFx API."""

from copy import deepcopy
import click
from enum import Enum
from signal_analog.resources import Resource
from signal_analog.charts import Chart
from signal_analog.flow import Program
from six import string_types
import signal_analog.util as util
from email_validator import validate_email
from signal_analog.errors import ResourceMatchNotFoundError, \
        ResourceHasMultipleExactMatchesError, ResourceAlreadyExistsError


class Notification(object):
    """A notification model to be attached to a detector."""
    pass


class EmailNotification(Notification):
    """An email notification for detector rules."""

    def __init__(self, email):
        """Initialize a new Email notification.

        Arguments:
            email: the email to notify. This value is validated a little
                   stricter than other notification values to prevent unwanted
                   behavior when a detector actually fires.
        """
        valid_email = validate_email(email, check_deliverability=False)
        self.options = {'type': 'Email', 'email': valid_email['email']}


class PagerDutyNotification(Notification):
    """A PagerDuty notification for detector rules."""

    def __init__(self, pd_id):
        """Initializes a new PagerDuty notification.

        This does not setup a PagerDuty integration for you, one must already
        exist before using this notification type. No validation is done to
        ensure that a PD integration id is valid.

        These values will typically differ depending on the on-call rotation
        you want to add to the detector.

        See the integration page for more detail:
        https://developers.signalfx.com/v2/reference#pagerduty-integration-model

        Arguments:
            pd_id: the id of the PagerDuty integration to include.
        """
        util.is_valid(pd_id)
        self.options = {'type': 'PagerDuty', 'credentialId': pd_id}


class SlackNotification(Notification):
    """A slack notification for detector rules."""

    def __init__(self, slack_id, channel_name):
        """Initializes a new Slack notification rule.

        This does not setup a Slack integration for you, one must already exist
        before using this notification type. No validation is done to ensure
        that a Slack integration id is valid.

        See the integration page for more detail:
        https://developers.signalfx.com/v2/reference#slack-integration-model

        Arguments:
            slack_id: the slack integration id to use
            channel_name: the name of the channel to send alerts to
        """
        util.is_valid(slack_id)
        util.is_valid(channel_name)

        self.options = {
            'type': 'Slack',
            'credentialId': slack_id,
            'channel': channel_name
        }


class HipChatNotification(Notification):
    """A HipChat notification for detector rules."""

    def __init__(self, hp_id, room_name):
        """Initializes a new HipChat notification.

        This does not setup a Slack integration for you, one must already exist
        before using this notification type. No validation is done to ensure
        that a HipChat integration id is valid.

        See the integration page for more detail:
        https://developers.signalfx.com/v2/reference#hipchat-integration-model

        Arguments:
            hp_id: the HipChat integration id to use
            room_name: the HipChat room name to post integrations to
        """

        util.is_valid(hp_id)
        util.is_valid(room_name)

        self.options = {
            'type': 'HipChat',
            'credentialId': hp_id,
            'room': room_name
        }


class ServiceNowNotification(Notification):
    """A ServiceNow notifiction for detector rules."""

    def __init__(self, sn_id):
        """Initializes a new ServiceNow notification.

        This does not setup a ServiceNow integration for you, one must already
        exist before using this notification type. No validation is done to
        ensure that a ServiceNow integration id is valid.

        Arguments:
            sn_id: the ServiceNow integration id to use
        """
        util.is_valid(sn_id)

        self.options = {
            'type': 'ServiceNow',
            'credentialId': sn_id
        }


class VictorOpsNotification(Notification):
    """A VictorOps notification for detector rules."""

    def __init__(self, vo_id, routing_key):
        """Initializes a new VictorOps notification.

        This does not setup a VictorOps integration for you, one must already
        exist before using this notification type. No validation is done to
        ensure that a VictorOps integration id is valid.

        Arguments:
            vo_id: the VictorOps integration id to use
            routing_key: a VictorOps routing key
        """
        util.is_valid(vo_id)
        util.is_valid(routing_key)

        self.options = {
            'type': 'VictorOps',
            'credentialId': vo_id,
            'routingKey': routing_key
        }


class WebhookNotification(Notification):
    """A Webhook notification for detector rules."""

    def __init__(self, url, secret=None):
        """Initializes a new webhook notification.

        Arguments:
            url: the URL to call back
            secret: optional, when provided the request will contain a
                    `X-SFX-Signature` header containing the Base64 encoded
                    HMAC-SHA1 digest of the request body using the shared
                    secret.
        """
        util.is_valid(url)

        self.options = {
            'type': 'Webhook',
            'url': url
        }

        if secret:
            self.options.update({'secret': secret})


class TeamNotification(Notification):
    """A team notification for detector rules."""

    def __init__(self, team_id):
        """Initializes a team notification.

        No validation is done to verify that a team id exists in SignalFx.

        Arguments:
            team_id: the id of the team to message.
        """
        util.is_valid(team_id)

        self.options = {
            'type': 'Team',
            'team': team_id
        }


class TeamEmailNotification(Notification):
    """A team e-mail notification for detector rules."""

    def __init__(self, team_id):
        """Initializes a new team e-mail notification.

        No validation is done to verify that a team id exists in SignalFx.

        Arguments:
            team_id: the id of the team to e-mail.
        """
        util.is_valid(team_id)

        self.options = {
            'type': 'TeamEmail',
            'team': team_id
        }


class Severity(Enum):
    """Available severity levels for detector rules."""

    Critical = "Critical"
    Warning = "Warning"
    Major = "Major"
    Minor = "Minor"
    Info = "Info"


class Rule(object):
    """Determines who/what is notified when a detector fires."""

    def __init__(self):
        """Initializes a new rule."""
        self.options = {}

    def for_label(self, label):
        """A label matching a `detect` label within the program text."""
        util.is_valid(label)
        self.options.update({'detectLabel': label})
        return self

    def with_description(self, description):
        """Human-readable description for this rule."""
        util.is_valid(description)
        self.options.update({'description': description})
        return self

    def with_severity(self, severity):
        """Severity of the rule."""
        util.in_given_enum(severity, Severity)
        self.options.update({'severity': severity.value})
        return self

    def is_disabled(self, disabled=False):
        """When true, notifications and events will not be generated for the
           detect label. False by default.
        """
        self.options.update({'disabled': disabled})
        return self

    def with_notifications(self, *notifications):
        """Determines where notifications will be sent when an incident occurs.
        """
        util.check_collection(notifications, Notification)
        self.options.update({
            'notifications': list(map(lambda x: x.options, notifications))
        })
        return self

    def with_parameterized_body(self, body):
        """Custom notifiction message body for this rule when the alert is
           triggeered.

           Content can contain ASCII chars and is parsed as plain text. Quotes
           can be escaped using a backslash, and new line characters are
           indicated with "\\n"

           Available variables can be found here:
           https://docs.signalfx.com/en/latest/detect-alert/set-up-detectors.html#message-variables
        """
        util.is_valid(body)
        self.options.update({'parameterizedBody': body})
        return self

    def with_parameterized_subject(self, subject):
        """Custom notification message subject for this rule when an alert is
        triggered.

        See the documentation for `with_parameterized_body` for more detail.
        """
        util.is_valid(subject)
        self.options.update({'parameterizedSubject': subject})
        return self

    def with_runbook_url(self, url):
        """URL of the page to consult when an alert is triggered.

        This can be used with custom notification messages. It can be
        referenced using the {{runbookUrl}} template var.
        """
        util.is_valid(url)
        self.options.update({'runbookUrl': url})
        return self

    def with_tip(self, tip):
        """Plain text suggested first course of action, such as a command line
        to execute.

        This can be used with custom notification messages. It can be
        referenced using the {{tip}} template var.
        """
        util.is_valid(tip)
        self.options.update({'tip': tip})
        return self


class Time(Enum):
    Relative = "relative"
    Absolute = "absolute"


class TimeConfig(object):
    """Controls the time span visualized for a detector."""

    def __init__(self):
        self.options = {}

    def with_type(self, time_type):
        """The type of time span defined."""
        util.in_given_enum(time_type, Time)
        self.options.update({'type': time_type.value})
        return self

    def __add_millis__(self, millis, key):
        util.is_valid(millis)
        self.options.update({key: millis})
        return self

    def with_range(self, millis):
        """The time range _prior_ to now to visualize, in millis.

        NOTE: only valid for Time.relative configs.

        Example:
            60000 would visualize the last 60 seconds.
        """
        if self.options.get('type', None) == Time.Absolute.value:
            msg = 'A range can only be set on relative time configs.'
            raise ValueError(msg)

        return self.__add_millis__(millis, 'range')

    def with_start(self, millis):
        """Milliseconds since epoch to start a visualization.

        NOTE: only valid for Time.absolute configs.
        """
        if self.options.get('type', None) == Time.Relative.value:
            msg = 'A start time can only be set on absolute time configs.'
            raise ValueError(msg)
        return self.__add_millis__(millis, 'start')

    def with_end(self, millis):
        """Milliseconds since epoch to stop a visualization.

        NOTE: only valid for Time.absolute configs.
        """
        if self.options.get('type', None) == Time.Relative.value:
            msg = 'An end time can only be set on absolute time configs.'
            raise ValueError(msg)
        return self.__add_millis__(millis, 'end')


class VisualizationOptions(object):
    """Visualization options for detectors."""

    def __init__(self):
        self.options = {}

    def with_time_config(self, config):
        if not isinstance(config, TimeConfig):
            msg = 'Attempting to set "{0}" to a time config for this ' +\
                  'visualization when we expected a "{1}"'
            raise ValueError(
                msg.format(config.__class__.__name__, TimeConfig.__name__))

        self.options.update({'time': config.options})
        return self

    def show_data_markers(self, show_markers=False):
        """When ture, markers will be drawn for each datapoint within the
           visualization."""
        self.options.update({'showDataMarkers': show_markers})
        return self


class Detector(Resource):
    """Resource encapsulating Detectors in the SignalFx API.

    A detector is a collection of rules that define who should be notified when
    certain detect functions within SignalFlow fire alerts. Each rule maps a
    detect label to a severity and a list of notifications. When the conditions
    within the given detect function are fulfilled, notifications will be sent
    to the destinations defined in the rule for that detect function.
    """

    def __init__(self, session=None):
        super(Detector, self).__init__(endpoint='/detector', session=session)
        self.options = {}

    def with_rules(self, *rules):
        util.check_collection(rules, Rule)
        self.options.update({
            'rules': list(map(lambda x: x.options, rules))
        })
        return self

    def with_program(self, program):
        if not issubclass(program.__class__, Program):
            msg = 'Signal Analog Detectors only support Program objects, we' +\
                   ' got a "{0}" instead.'
            raise ValueError(msg.format(program.__class__.__name__))

        self.options.update({
            'programText': str(program)
        })
        return self

    def with_max_delay(self, delay):
        """Used to handle late datapoints."""
        util.is_valid(delay)
        self.options.update({'maxDelay': delay})
        return self

    def with_visualization_options(self, opts):
        """Visualization opts to use when viewing the detector in SignalFx."""
        if not issubclass(opts.__class__, VisualizationOptions):
            msg = 'Got a "{0} when we were expecting a "{0}"'
            raise ValueError(msg.format(
                opts.__class__.__name__, VisualizationOptions.__name__))

        self.options.update({'visualizationOptions': opts.options})
        return self

    def with_tags(self, *tags):
        """Tags associated with the detector."""
        util.check_collection(tags, string_types)
        self.options.update({'tags': list(tags)})
        return self

    def with_teams(self, *team_ids):
        """Team IDs to associate the detector to."""
        util.check_collection(team_ids, string_types)
        self.options.update({'teams': list(team_ids)})
        return self

    def from_chart(self, chart, update_fn):
        """Given a Chart and an update fn, return a SignalFlow program.

        Arguments:
            chart: the Chart object containing the desired SignalFlow program.
            update_fn: a function of type Program -> Program, allowing you
                       to access the program of a given chart and return a
                       modified version for this detector.
        """
        if not issubclass(chart.__class__, Chart):
            msg = 'Expected a Chart but got a "{0}" instead when building ' +\
                  'a Detector named "{1}".'
            raise ValueError(msg.format(
                chart.__class__.__name__,
                self.__get__('name', 'undefined')
            ))

        program = deepcopy(chart.__get__('programText', Program()))
        self.options.update({'programText': str(update_fn(program))})
        return self

    def create(self, dry_run=False, force=False, interactive=False):
        """Creates a Detector in SignalFx.

        See: https://developers.signalfx.com/v2/reference#detector
        """

<<<<<<< HEAD
        if self.__create_helper__(force=force, interactive=interactive):
            return self.__action__('post', self.endpoint,
                                   lambda x: x,
                                   dry_run=dry_run, interactive=interactive,
                                   force=force)
=======
        def create_helper(opts):
            try:
                query_result = self.__find_existing_resources__()
                self.__find_existing_match__(query_result)
            except (ResourceAlreadyExistsError,
                    ResourceHasMultipleExactMatchesError) as e:
                if not force and not interactive:
                    # Rethrow error to user if we're not force creating things
                    raise e
                elif interactive:
                    msg = 'A detector with the name "{0}" already exists. ' + \
                          'Do you want to create a new detector?'
                    if click.confirm(msg.format(self.__get__('name'))):
                        return opts
                    else:
                        raise ResourceAlreadyExistsError(self.__get__('name'))
            # Otherwise this is perfectly fine, create the dashboard!
            except ResourceMatchNotFoundError:
                pass

            return opts

        return self.__action__('post', self.endpoint, create_helper,
                               dry_run=dry_run, interactive=interactive,
                               force=force)
>>>>>>> 63c6aa73

    def update(self, name=None, description=None, dry_run=False):
        """Update a detector in the SignalFx API.

        See: https://developers.signalfx.com/v2/reference#detectorid-2
        """

        updated_opts = dict(self.options)
        if name:
            updated_opts.update({'name': name})
        if description:
            updated_opts.update({'name': description})

        if dry_run:
            msg = """
Updates the Detector named "{0}". If it doesn't exist, we'll create a new one.
API calls being executed:
    GET {1}
    PUT {2}
Request Body:
    {3}
"""
            click.echo(msg.format(
                self.__get__('name'),
                self.base_url + self.endpoint,
                self.base_url + self.endpoint + '/<id>',
                updated_opts
            ))
            return None

        query_result = self.__find_existing_resources__()

        try:
            self.__find_existing_match__(query_result)

        except ResourceAlreadyExistsError:
            detector = self.__filter_matches__(query_result)

            if name:
                detector.update({'name': name})
            if description:
                detector.update({'description': description})

            return self.__action__('put', self.endpoint + '/' + detector['id'],
                                   lambda x: detector)
        except ResourceMatchNotFoundError:
            return self.create(dry_run=dry_run)<|MERGE_RESOLUTION|>--- conflicted
+++ resolved
@@ -483,39 +483,11 @@
         See: https://developers.signalfx.com/v2/reference#detector
         """
 
-<<<<<<< HEAD
         if self.__create_helper__(force=force, interactive=interactive):
             return self.__action__('post', self.endpoint,
                                    lambda x: x,
                                    dry_run=dry_run, interactive=interactive,
                                    force=force)
-=======
-        def create_helper(opts):
-            try:
-                query_result = self.__find_existing_resources__()
-                self.__find_existing_match__(query_result)
-            except (ResourceAlreadyExistsError,
-                    ResourceHasMultipleExactMatchesError) as e:
-                if not force and not interactive:
-                    # Rethrow error to user if we're not force creating things
-                    raise e
-                elif interactive:
-                    msg = 'A detector with the name "{0}" already exists. ' + \
-                          'Do you want to create a new detector?'
-                    if click.confirm(msg.format(self.__get__('name'))):
-                        return opts
-                    else:
-                        raise ResourceAlreadyExistsError(self.__get__('name'))
-            # Otherwise this is perfectly fine, create the dashboard!
-            except ResourceMatchNotFoundError:
-                pass
-
-            return opts
-
-        return self.__action__('post', self.endpoint, create_helper,
-                               dry_run=dry_run, interactive=interactive,
-                               force=force)
->>>>>>> 63c6aa73
 
     def update(self, name=None, description=None, dry_run=False):
         """Update a detector in the SignalFx API.
