import json

import requests

from signal_analog.resources import Resource
import signal_analog.util as util


def merge_dicts(options1, options2):
    combined = options1.copy()
    combined.update(options2)
    return combined


class Dashboard(Resource):
    def __init__(self):
        """Base representation of a dashboard in SignalFx."""
        super(Dashboard, self).__init__(endpoint='/dashboard/simple')
        self.options = {'charts': []}

    def with_name(self, name):
        """Sets dashboard's name."""
        util.is_valid(name)
        self.options.update({'name': name})
        return self

    def with_charts(self, *charts):
        for chart in charts:
                self.options['charts'].append(chart)
        return self

    def create(self, dry_run=False):
        """Creates a Signalfx dashboard using the /dashboard/simple helper
        endpoint. A list of chart models is required.

        See: https://developers.signalfx.com/v2/reference#dashboardsimple
        """
        request_param = {'name': self.options.get('name', None)}
        charts = [merge_dicts(chart.options, chart.chart_options)
                  for chart in self.options['charts']]

        if dry_run is True:
<<<<<<< HEAD
                dump = dict(self.options)
                dump.update({'charts': charts})
                return json.dumps(dump)
        else:
                response = requests.request(
                        method='POST',
                        url=self.base_url + self.endpoint,
                        params=request_param,
                        data=json.dumps(charts),
                        headers={'X-SF-Token': self.api_token,
                                 'Content-Type': 'application/json'})
                response.raise_for_status()
                return response.json()
=======
            dump = dict(self.options)
            dump.update({'charts': chart_options})
            return json.dumps(dump)
        else:
            response = requests.request(
                    method='POST',
                    url=self.base_url + self.endpoint,
                    params=request_param,
                    data=json.dumps(chart_options),
                    headers={'X-SF-Token': self.api_token,
                             'Content-Type': 'application/json'})
            response.raise_for_status()
            return response.json()
>>>>>>> fb94f21a
<|MERGE_RESOLUTION|>--- conflicted
+++ resolved
@@ -40,32 +40,16 @@
                   for chart in self.options['charts']]
 
         if dry_run is True:
-<<<<<<< HEAD
-                dump = dict(self.options)
-                dump.update({'charts': charts})
-                return json.dumps(dump)
-        else:
-                response = requests.request(
-                        method='POST',
-                        url=self.base_url + self.endpoint,
-                        params=request_param,
-                        data=json.dumps(charts),
-                        headers={'X-SF-Token': self.api_token,
-                                 'Content-Type': 'application/json'})
-                response.raise_for_status()
-                return response.json()
-=======
             dump = dict(self.options)
-            dump.update({'charts': chart_options})
+            dump.update({'charts': charts})
             return json.dumps(dump)
         else:
             response = requests.request(
                     method='POST',
                     url=self.base_url + self.endpoint,
                     params=request_param,
-                    data=json.dumps(chart_options),
+                    data=json.dumps(charts),
                     headers={'X-SF-Token': self.api_token,
                              'Content-Type': 'application/json'})
             response.raise_for_status()
-            return response.json()
->>>>>>> fb94f21a
+            return response.json()