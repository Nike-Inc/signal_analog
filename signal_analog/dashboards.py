--- conflicted
+++ resolved
@@ -3,10 +3,9 @@
 from signal_analog.charts import Chart
 from signal_analog.resources import Resource
 import signal_analog.util as util
-from signal_analog.errors \
-    import ResourceMatchNotFoundError, ResourceAlreadyExistsError
+from signal_analog.errors import ResourceMatchNotFoundError, \
+    ResourceHasMultipleExactMatchesError, ResourceAlreadyExistsError
 import click
-from signal_analog import debug
 
 
 class DashboardGroup(Resource):
@@ -66,7 +65,6 @@
                                                                 (self.base_url + self.endpoint),
                                                                 self.options))
             return None
-
         if self.__create_helper__(force=force, interactive=interactive):
             dashboard_group_create_response = self.__action__('post', self.endpoint,
                                                               lambda x: self.options,
@@ -90,22 +88,10 @@
                     self.options['dashboards'].append(dashboard_create_response['id'])
                     self.dashboard_group_ids.append(dashboard_create_response['groupId'])
 
-                    msg = "Updating dashboard with name '{0}' and parent " +\
-                          "group id '{1}' for Dashboard Group '{2}' with " +\
-                          "id '{3}'"
-                    debug(msg.format(
-                      dashboard_create_response['name'],
-                      dashboard_create_response['groupId'],
-                      dashboard_group_create_response['name'],
-                      dashboard_group_create_response['id']))
-
                 for dashboard_id in self.options['dashboards']:
                     self.clone(dashboard_id, dashboard_group_create_response['id'])
 
-                dupes = frozenset(self.dashboard_group_ids)
-                debug("These dashboards groups are dupes and will be deleted:")
-                debug(dupes)
-                for dashboardGroupId in dupes:
+                for dashboardGroupId in frozenset(self.dashboard_group_ids):
                     self.with_id(dashboardGroupId).delete()
 
                 if len(dashboard_group_create_response['dashboards']) > 0:
@@ -136,28 +122,16 @@
         """
         state = deepcopy(dashboard_group_state)
 
-<<<<<<< HEAD
         remote_dashboard_ids = state['dashboards']
 
         def get_config_helper(id):
             res = Dashboard(session=self.session_handler) \
                 .with_api_token(self.api_token).with_id(id).read()
             return {'id': id, 'name': res['name']}
-=======
-        debug("Update DashboardGroup")
-        query_result = self.__find_existing_resources__()
->>>>>>> 8a804fd0
 
         remote_dashboards = list(map(get_config_helper, remote_dashboard_ids))
 
-<<<<<<< HEAD
         local_dashboards = self.dashboards
-=======
-        except ResourceAlreadyExistsError:
-            dashboard_group = self.__filter_matches__(query_result)
-            msg = "Found existing match with name '{0}' and id '{1}'"
-            debug(msg.format(dashboard_group['name'], dashboard_group['id']))
->>>>>>> 8a804fd0
 
         # Update dashboards that exist in SignalFx
         for remote_dashboard in remote_dashboards:
@@ -223,21 +197,11 @@
                                                                 self.options))
                     return None
 
-<<<<<<< HEAD
                 return super(DashboardGroup, self).update(name=name,
                                                           description=description,
                                                           resource_id=resource_id)
             except ResourceMatchNotFoundError:
                 return self.create(dry_run=dry_run)
-=======
-            return self.__action__('put', '/dashboardgroup/' + dashboard_group['id'],
-                                   lambda x: dashboard_group)
-        except ResourceMatchNotFoundError:
-            msg = "Couldn't update Dashboard Group with name '{0}', " +\
-                  "creating it instead."
-            debug(msg.format(self.__get__('name')))
-            return self.create(dry_run=dry_run)
->>>>>>> 8a804fd0
 
     def delete(self, resource_id=None, dry_run=False):
         """Deletes a SignalFx dashboard group using the /dashboardgroup/<id> helper
@@ -268,10 +232,7 @@
                                                                 self.clone_options))
             return None
 
-        self.clone_options['sourceDashboard'] = dashboard_id
-        return self.__action__('post', self.endpoint + '/' + dashboard_group_id + '/dashboard',
-                               lambda x: self.clone_options, params=None,
-                               dry_run=dry_run)
+        return super(DashboardGroup, self).clone(dashboard_id=dashboard_id, dashboard_group_id=dashboard_group_id)
 
 
 class Dashboard(Resource):
@@ -405,56 +366,16 @@
 
         See: https://developers.signalfx.com/v2/reference#update-dashboard
         """
-<<<<<<< HEAD
         if 'id' in self.options or resource_id:
             dashboard = self.read()
-=======
-
-        query_result = self.__find_existing_resources__()
-
-        try:
-            self.__find_existing_match__(query_result)
-
-        except ResourceAlreadyExistsError:
-            dashboard = self.__filter_matches__(query_result)
->>>>>>> 8a804fd0
             dashboard.update({
                 'charts': self.__update_child_resources__(dashboard['charts'])
             })
             self.options = dashboard
             return super(Dashboard, self).update(name=name, description=description, resource_id=resource_id)
 
-<<<<<<< HEAD
         else:
             query_result = self.__find_existing_resources__()
-=======
-            if name:
-                dashboard.update({'name': name})
-            if description:
-                dashboard.update({'description': description})
-
-            # TODO we are forced to do this while SignalFx figures out their
-            # API problems. The gist of it is:
-            #
-            # 1. We need to update the dashboard config and PUT it back when
-            #    we've updated or added a chart.
-            # 2. We should NOT update the dashboard config and PUT it back when
-            #    we delete a chart.
-            #
-            # Our implementation makes it exceptionally inconvenient to special
-            # case delete behavior. Let's check back in a bit to see what
-            # API changes SignalFx can make for us.
-            #
-            # https://jira.nike.com/browse/SIP-1062
-            if dry_run:
-                click.echo("Updates the Dashboard named: \"{0}\". If it doesn't exist, will create a new one.  "
-                           "API call being executed: \n"
-                           "PUT {1} \nRequest Body: \n {2}".format(self.options['name'],
-                                                                   (self.base_url + self.endpoint + '/' + dashboard[
-                                                                       'id']),
-                                                                   dashboard))
-                return None
->>>>>>> 8a804fd0
 
             try:
                 self.__find_existing_match__(query_result)
